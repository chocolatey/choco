$thisScriptFolder = (Split-Path -parent $MyInvocation.MyCommand.Definition)
$chocInstallVariableName = "ChocolateyInstall"
$sysDrive = $env:SystemDrive
$tempDir = $env:TEMP
$defaultChocolateyPathOld = "$sysDrive\Chocolatey"

function Initialize-Chocolatey {
<#
  .DESCRIPTION
    This will initialize the Chocolatey tool by
      a) setting up the "chocolateyPath" (the location where all chocolatey nuget packages will be installed)
      b) Installs chocolatey into the "chocolateyPath"
            c) Instals .net 4.0 if needed
      d) Adds Chocolatey to the PATH environment variable so you have access to the choco commands.
  .PARAMETER  ChocolateyPath
    Allows you to override the default path of (C:\ProgramData\chocolatey\) by specifying a directory chocolatey will install nuget packages.

  .EXAMPLE
    C:\PS> Initialize-Chocolatey

    Installs chocolatey into the default C:\ProgramData\Chocolatey\ directory.

  .EXAMPLE
    C:\PS> Initialize-Chocolatey -chocolateyPath "D:\ChocolateyInstalledNuGets\"

    Installs chocolatey into the custom directory D:\ChocolateyInstalledNuGets\

#>
param(
  [Parameter(Mandatory=$false)][string]$chocolateyPath = ''
)
  Write-Debug "Initialize-Chocolatey"

  $installModule = Join-Path $thisScriptFolder 'chocolateyInstall\helpers\chocolateyInstaller.psm1'
  Import-Module $installModule -Force

  if ($chocolateyPath -eq '') {
    $programData = [Environment]::GetFolderPath("CommonApplicationData")
    $chocolateyPath = Join-Path "$programData" 'chocolatey'
  }

  # variable to allow insecure directory:
  $allowInsecureRootInstall = $false
  if ($env:ChocolateyAllowInsecureRootDirectory -eq 'true') { $allowInsecureRootInstall = $true }

  # if we have an already environment variable path, use it.
  $alreadyInitializedNugetPath = Get-ChocolateyInstallFolder
  if ($alreadyInitializedNugetPath -and $alreadyInitializedNugetPath -ne $chocolateyPath -and ($allowInsecureRootInstall -or $alreadyInitializedNugetPath -ne $defaultChocolateyPathOld)){
    $chocolateyPath = $alreadyInitializedNugetPath
  }
  else {
    Set-ChocolateyInstallFolder $chocolateyPath
  }
  Create-DirectoryIfNotExists $chocolateyPath

  Ensure-UserPermissions $chocolateyPath

  #set up variables to add
  $chocolateyExePath = Join-Path $chocolateyPath 'bin'
  $chocolateyLibPath = Join-Path $chocolateyPath 'lib'

  if ($tempDir -eq $null) {
    $tempDir = Join-Path $chocolateyPath 'temp'
    Create-DirectoryIfNotExists $tempDir
  }

  $yourPkgPath = [System.IO.Path]::Combine($chocolateyLibPath,"yourPackageName")
@"
We are setting up the Chocolatey package repository.
The packages themselves go to `'$chocolateyLibPath`'
  (i.e. $yourPkgPath).
A shim file for the command line goes to `'$chocolateyExePath`'
  and points to an executable in `'$yourPkgPath`'.

Creating Chocolatey folders if they do not already exist.

"@ | Write-Output

  Write-Warning "You can safely ignore errors related to missing log files when `n  upgrading from a version of Chocolatey less than 0.9.9. `n  'Batch file could not be found' is also safe to ignore. `n  'The system cannot find the file specified' - also safe."

  #create the base structure if it doesn't exist
  Create-DirectoryIfNotExists $chocolateyExePath
  Create-DirectoryIfNotExists $chocolateyLibPath

  Install-ChocolateyFiles $chocolateyPath
  Ensure-ChocolateyLibFiles $chocolateyLibPath

  Install-ChocolateyBinFiles $chocolateyPath $chocolateyExePath

  $chocolateyExePathVariable = $chocolateyExePath.ToLower().Replace($chocolateyPath.ToLower(), "%DIR%..\").Replace("\\","\")
  Initialize-ChocolateyPath $chocolateyExePath $chocolateyExePathVariable
  Process-ChocolateyBinFiles $chocolateyExePath $chocolateyExePathVariable

  $realModule = Join-Path $chocolateyPath "helpers\chocolateyInstaller.psm1"
  Import-Module "$realModule" -Force

  if (-not $allowInsecureRootInstall -and (Test-Path($defaultChocolateyPathOld))) {
    Upgrade-OldChocolateyInstall $defaultChocolateyPathOld $chocolateyPath
    Install-ChocolateyBinFiles $chocolateyPath $chocolateyExePath
  }

  Install-DotNet4IfMissing

@"
Chocolatey (choco.exe) is now ready.
You can call choco from anywhere, command line or powershell by typing choco.
Run choco /? for a list of functions.
You may need to shut down and restart powershell and/or consoles
 first prior to using choco.
"@ | write-Output

  if (-not $allowInsecureRootInstall) {
    Remove-OldChocolateyInstall $defaultChocolateyPathOld
  }
}

function Set-ChocolateyInstallFolder {
param(
  [string]$folder
)
  Write-Debug "Set-ChocolateyInstallFolder"

  $environmentTarget = [System.EnvironmentVariableTarget]::User
  # removing old variable
  Install-ChocolateyEnvironmentVariable -variableName "$chocInstallVariableName" -variableValue $null -variableType $environmentTarget
  if (Test-ProcessAdminRights) {
    Write-Debug "Administrator installing so using Machine environment variable target instead of User."
    $environmentTarget = [System.EnvironmentVariableTarget]::Machine
    # removing old variable
    Install-ChocolateyEnvironmentVariable -variableName "$chocInstallVariableName" -variableValue $null -variableType $environmentTarget
  } else {
    Write-Warning "Setting ChocolateyInstall Environment Variable on USER and not SYSTEM variables.`n  This is due to either non-administrator install OR the process you are running is not being run as an Administrator."
  }

  Write-Output "Creating $chocInstallVariableName as an environment variable (targeting `'$environmentTarget`') `n  Setting $chocInstallVariableName to `'$folder`'"
  Write-Warning "It's very likely you will need to close and reopen your shell `n  before you can use choco."
  Install-ChocolateyEnvironmentVariable -variableName "$chocInstallVariableName" -variableValue "$folder" -variableType $environmentTarget
}

function Get-ChocolateyInstallFolder(){
  Write-Debug "Get-ChocolateyInstallFolder"
  [Environment]::GetEnvironmentVariable($chocInstallVariableName)
}

function Create-DirectoryIfNotExists($folderName){
  Write-Debug "Create-DirectoryIfNotExists"
  if (![System.IO.Directory]::Exists($folderName)) { [System.IO.Directory]::CreateDirectory($folderName) | Out-Null }
}

function Ensure-UserPermissions {
param(
  [string]$folder
)
  Write-Debug "Ensure-UserPermissions"

  if (!(Test-ProcessAdminRights)) {
    Write-Warning "User is not running elevated, cannot set user permissions."
    return
  }

  $currentEA = $ErrorActionPreference
  $ErrorActionPreference = 'Stop'
  try {
    # get current user
    $currentUser = [Security.Principal.WindowsIdentity]::GetCurrent()
    # get current acl
    $acl = Get-Acl $folder

    # define rule to set
    $rights = "Modify"
    $userAccessRule = New-Object System.Security.AccessControl.FileSystemAccessRule($currentUser.Name, $rights, "Allow")

    # this is idempotent
    Write-Output "Adding Modify permission for current user to '$folder'"
    $acl.SetAccessRuleProtection($false,$true)
    $acl.SetAccessRule($userAccessRule)
    Set-Acl $folder $acl
  } catch {
    Write-Warning "Not able to set permissions for user."
  }
  $ErrorActionPreference = $currentEA
}

function Upgrade-OldChocolateyInstall {
param(
  [string]$chocolateyPathOld = "$sysDrive\Chocolatey",
  [string]$chocolateyPath =  "$($env:ALLUSERSPROFILE)\chocolatey"
)

  Write-Debug "Upgrade-OldChocolateyInstall"

  if (Test-Path $chocolateyPathOld) {
    Write-Output "Attempting to upgrade `'$chocolateyPathOld`' to `'$chocolateyPath`'."
    Write-Warning "Copying the contents of `'$chocolateyPathOld`' to `'$chocolateyPath`'. `n This step may fail if you have anything in this folder running or locked."
    Write-Output 'If it fails, just manually copy the rest of the items out and then delete the folder.'
    Write-Warning "!!!! ATTN: YOU WILL NEED TO CLOSE AND REOPEN YOUR SHELL !!!!"
    #-ForegroundColor Magenta -BackgroundColor Black

    $chocolateyExePathOld = Join-Path $chocolateyPathOld 'bin'
    'Machine', 'User' |
    % {
      $path = Get-EnvironmentVariable -Name 'PATH' -Scope $_
      $updatedPath = [System.Text.RegularExpressions.Regex]::Replace($path,[System.Text.RegularExpressions.Regex]::Escape($chocolateyExePathOld) + '(?>;)?', '', [System.Text.RegularExpressions.RegexOptions]::IgnoreCase)
      if ($updatedPath -ne $path) {
        Write-Output "Updating `'$_`' PATH to reflect removal of '$chocolateyPathOld'."
        try {
          Set-EnvironmentVariable -Name 'Path' -Value $updatedPath -Scope $_ -ErrorAction Stop
        } catch {
          Write-Warning "Was not able to remove the old environment variable from PATH. You will need to do this manually"
        }

      }
    }

    Copy-Item "$chocolateyPathOld\lib\*" "$chocolateyPath\lib" -force -recurse

    $from = "$chocolateyPathOld\bin"
    $to = "$chocolateyPath\bin"
    $exclude = @("choco.exe", "chocolatey.exe", "cinst.exe", "clist.exe", "cpack.exe", "cpush.exe", "cuninst.exe", "cup.exe", "cver.exe", "RefreshEnv.cmd")
    Get-ChildItem -Path $from -recurse -Exclude $exclude |
      % {
        Write-Debug "Copying $_ `n to $to"
        if ($_.PSIsContainer) {
          Copy-Item $_ -Destination (Join-Path $to $_.Parent.FullName.Substring($from.length)) -Force -ErrorAction SilentlyContinue
        } else {
          $fileToMove = (Join-Path $to $_.FullName.Substring($from.length))
          try {
           Copy-Item $_ -Destination $fileToMove -Exclude $exclude -Force -ErrorAction Stop
          }
          catch {
            Write-Warning "Was not able to move `'$fileToMove`'. You may need to reinstall the shim"
          }
        }
      }
  }
}

function Remove-OldChocolateyInstall {
param(
  [string]$chocolateyPathOld = "$sysDrive\Chocolatey"
)
  Write-Debug "Remove-OldChocolateyInstall"

  if (Test-Path $chocolateyPathOld) {
    Write-Warning "This action will result in Log Errors, you can safely ignore those. `n You may need to finish removing '$chocolateyPathOld' manually."
    try {
      Get-ChildItem -Path "$chocolateyPathOld" | % {
        if (Test-Path $_.FullName) {
          Write-Debug "Removing $_ unless matches .log"
          Remove-Item $_.FullName -exclude *.log -recurse -force -ErrorAction SilentlyContinue
        }
      }

      Write-Output "Attempting to remove `'$chocolateyPathOld`'. This may fail if something in the folder is being used or locked."
      Remove-Item "$($chocolateyPathOld)" -force -recurse -ErrorAction Stop
    }
    catch {
      Write-Warning "Was not able to remove `'$chocolateyPathOld`'. You will need to manually remove it."
    }
  }
}

function Install-ChocolateyFiles {
param(
  [string]$chocolateyPath
)
  Write-Debug "Install-ChocolateyFiles"

  Write-Debug "Removing install files in chocolateyInstall, helpers, redirects, and tools"
  "$chocolateyPath\chocolateyInstall", "$chocolateyPath\helpers", "$chocolateyPath\redirects", "$chocolateyPath\tools" | % {
    #Write-Debug "Checking path $_"

    if (Test-Path $_) {
      Get-ChildItem -Path "$_" | % {
        #Write-Debug "Checking child path $_ ($($_.FullName))"
        if (Test-Path $_.FullName) {
          Write-Debug "Removing $_ unless matches .log"
          Remove-Item $_.FullName -exclude *.log -recurse -force -ErrorAction SilentlyContinue
        }
      }
    }
  }

  Write-Debug "Attempting to move choco.exe to choco.exe.old so we can place the new version here."
  # rename the currently running process / it will be locked if it exists
  $chocoExe = Join-Path $chocolateyPath 'choco.exe'
  if (Test-Path ($chocoExe)) {
    Write-Debug "Renaming '$chocoExe' to '$chocoExe.old'"
    try {
      Remove-Item "$chocoExe.old" -force -ErrorAction SilentlyContinue
      Move-Item $chocoExe "$chocoExe.old" -force -ErrorAction SilentlyContinue
    }
    catch {
      Write-Warning "Was not able to rename `'$chocoExe`' to `'$chocoExe.old`'."
    }
  }

  Write-Debug "Unpacking files required for Chocolatey."
  $chocInstallFolder = Join-Path $thisScriptFolder "chocolateyInstall"
  $chocoExe = Join-Path $chocInstallFolder 'choco.exe'
  $chocoExeDest = Join-Path $chocolateyPath 'choco.exe'
  Copy-Item $chocoExe $chocoExeDest -force

  Write-Debug "Copying the contents of `'$chocInstallFolder`' to `'$chocolateyPath`'."
  Copy-Item $chocInstallFolder\* $chocolateyPath -recurse -force
}

function Ensure-ChocolateyLibFiles {
param(
  [string]$chocolateyLibPath
)
  Write-Debug "Ensure-ChocolateyLibFiles"
  $chocoPkgDirectory = Join-Path $chocolateyLibPath 'chocolatey'

  Create-DirectoryIfNotExists $chocoPkgDirectory

  if (!(Test-Path("$chocoPkgDirectory\chocolatey.nupkg"))) {
    Write-Output "chocolatey.nupkg file not installed in lib.`n Attempting to locate it from bootstrapper."
    $chocoZipFile = Join-Path $tempDir "chocolatey\chocInstall\chocolatey.zip"

    Write-Debug "First the zip file at '$chocoZipFile'."
    Write-Debug "Then from a neighboring chocolatey.*nupkg file '$thisScriptFolder/../../'."

    if (Test-Path("$chocoZipFile")) {
      Write-Debug "Copying '$chocoZipFile' to '$chocoPkgDirectory\chocolatey.nupkg'."
      Copy-Item "$chocoZipFile" "$chocoPkgDirectory\chocolatey.nupkg" -Force -ErrorAction SilentlyContinue
    }

    if (!(Test-Path("$chocoPkgDirectory\chocolatey.nupkg"))) {
      $chocoPkg = Get-ChildItem "$thisScriptFolder/../../" | ?{$_.name -match "^chocolatey.*nupkg" } | Sort name -Descending | Select -First 1
      if ($chocoPkg -ne '') { $chocoPkg = $chocoPkg.FullName }
      "$chocoZipFile", "$chocoPkg" | % {
        if ($_ -ne $null -and $_ -ne '') {
          if (Test-Path $_) {
            Write-Debug "Copying '$_' to '$chocoPkgDirectory\chocolatey.nupkg'."
            Copy-Item $_ "$chocoPkgDirectory\chocolatey.nupkg" -Force -ErrorAction SilentlyContinue
          }
        }
      }
    }
  }
}

function Install-ChocolateyBinFiles {
param(
  [string] $chocolateyPath,
  [string] $chocolateyExePath
)
  Write-Debug "Install-ChocolateyBinFiles"
  Write-Debug "Installing the bin file redirects"
  $redirectsPath = Join-Path $chocolateyPath 'redirects'
  if (!(Test-Path "$redirectsPath")) {
    Write-Warning "$redirectsPath does not exist"
    return
  }

  $exeFiles = Get-ChildItem "$redirectsPath" -include @("*.exe","*.cmd") -recurse
  foreach ($exeFile in $exeFiles) {
    $exeFilePath = $exeFile.FullName
    $exeFileName = [System.IO.Path]::GetFileName("$exeFilePath")
    $binFilePath = Join-Path $chocolateyExePath $exeFileName
    $binFilePathRename = $binFilePath + '.old'
    $batchFilePath = $binFilePath.Replace(".exe",".bat")
    $bashFilePath = $binFilePath.Replace(".exe","")
    if (Test-Path ($batchFilePath)) { Remove-Item $batchFilePath -force -ErrorAction SilentlyContinue }
    if (Test-Path ($bashFilePath)) { Remove-Item $bashFilePath -force -ErrorAction SilentlyContinue }
    if (Test-Path ($binFilePathRename)) {
      try {
        Write-Debug "Attempting to remove $binFilePathRename"
        Remove-Item $binFilePathRename -force -ErrorAction Stop
      }
      catch {
        Write-Warning "Was not able to remove `'$binFilePathRename`'. This may cause errors."
      }
    }
    if (Test-Path ($binFilePath)) {
     try {
        Write-Debug "Attempting to rename $binFilePath to $binFilePathRename"
        Move-Item -path $binFilePath -destination $binFilePathRename -force -ErrorAction Stop
      }
      catch {
        Write-Warning "Was not able to rename `'$binFilePath`' to `'$binFilePathRename`'."
      }
    }

    try {
      Write-Debug "Attempting to copy $exeFilePath to $binFilePath"
      Copy-Item -path $exeFilePath -destination $binFilePath -force -ErrorAction Stop
    }
    catch {
      Write-Warning "Was not able to replace `'$binFilePath`' with `'$exeFilePath`'. You may need to do this manually."
    }

    $commandShortcut = [System.IO.Path]::GetFileNameWithoutExtension("$exeFilePath")
    Write-Debug "Added command $commandShortcut"
  }
}

function Initialize-ChocolateyPath {
param(
  [string]$chocolateyExePath = "$($env:ALLUSERSPROFILE)\chocolatey\bin",
  [string]$chocolateyExePathVariable = "%$($chocInstallVariableName)%\bin"
)
  Write-Debug "Initialize-ChocolateyPath"
  Write-Debug "Initializing Chocolatey Path if required"
  $environmentTarget = [System.EnvironmentVariableTarget]::User
  if (Test-ProcessAdminRights) {
    Write-Debug "Administrator installing so using Machine environment variable target instead of User."
    $environmentTarget = [System.EnvironmentVariableTarget]::Machine
  } else {
    Write-Warning "Setting ChocolateyInstall Path on USER PATH and not SYSTEM Path.`n  This is due to either non-administrator install OR the process you are running is not being run as an Administrator."
  }

  Install-ChocolateyPath -pathToInstall "$chocolateyExePath" -pathType $environmentTarget
}

function Process-ChocolateyBinFiles {
param(
  [string]$chocolateyExePath = "$($env:ALLUSERSPROFILE)\chocolatey\bin",
  [string]$chocolateyExePathVariable = "%$($chocInstallVariableName)%\bin"
)
  Write-Debug "Process-ChocolateyBinFiles"
  $processedMarkerFile = Join-Path $chocolateyExePath '_processed.txt'
  if (!(test-path $processedMarkerFile)) {
    $files = get-childitem $chocolateyExePath -include *.bat -recurse
    if ($files -ne $null -and $files.Count -gt 0) {
      Write-Debug "Processing Bin files"
      foreach ($file in $files) {
        Write-Output "Processing $($file.Name) to make it portable"
        $fileStream = [System.IO.File]::Open("$file", 'Open', 'Read', 'ReadWrite')
        $reader = New-Object System.IO.StreamReader($fileStream)
        $fileText = $reader.ReadToEnd()
        $reader.Close()
        $fileStream.Close()

        $fileText = $fileText.ToLower().Replace("`"" + $chocolateyPath.ToLower(), "SET DIR=%~dp0%`n""%DIR%..\").Replace("\\","\")

        Set-Content $file -Value $fileText -Encoding Ascii
      }
    }

    Set-Content $processedMarkerFile -Value "$([System.DateTime]::Now.Date)" -Encoding Ascii
  }
}

$netFx4InstallTries = 0

function Install-DotNet4IfMissing {
param(
  $forceFxInstall = $false
)
  # we can't take advantage of any chocolatey module functions, because they
  # haven't been unpacked because they require .NET Framework 4.0

  Write-Debug "Install-DotNet4IfMissing"
  if ([IntPtr]::Size -eq 8) {$fx="framework64"} else {$fx="framework"}

  $NetFx4ClientUrl = 'http://download.microsoft.com/download/5/6/2/562A10F9-C9F4-4313-A044-9C94E0A8FAC8/dotNetFx40_Client_x86_x64.exe'
  $NetFx4FullUrl = 'http://download.microsoft.com/download/9/5/A/95A9616B-7A37-4AF6-BC36-D6EA96C8DAAE/dotNetFx40_Full_x86_x64.exe'
  $NetFx4Url = $NetFx4FullUrl
  $NetFx4Path = "$tempDir"
  $NetFx4InstallerFile = 'dotNetFx40_Full_x86_x64.exe'
  $NetFx4Installer = Join-Path $NetFx4Path $NetFx4InstallerFile

  if(!(test-path "$env:windir\Microsoft.Net\$fx\v4.0.30319") -or $forceFxInstall) {
    if (!(Test-Path $NetFx4Path)) {
      Write-Output "Creating folder `'$NetFx4Path`'"
      $null = New-Item -Path "$NetFx4Path" -ItemType Directory
    }

    $netFx4InstallTries += 1

    if (!(Test-Path $NetFx4Installer)) {
<<<<<<< HEAD
      Write-Host "Downloading `'$NetFx4Url`' to `'$NetFx4Installer`' - the installer is 40+ MBs, so this could take a while on a slow connection."
=======
      Write-Output "Downloading `'$NetFx4Url`' to `'$NetFx4Installer`' - the installer is 40+ MBs, so this could take awhile on a slow connection."
>>>>>>> 8840209c
      (New-Object Net.WebClient).DownloadFile("$NetFx4Url","$NetFx4Installer")
    }

    $psi = New-Object System.Diagnostics.ProcessStartInfo
    $psi.WorkingDirectory = "$NetFx4Path"
    $psi.FileName = "$NetFx4InstallerFile"
    # https://msdn.microsoft.com/library/ee942965(v=VS.100).aspx#command_line_options
    # http://blogs.msdn.com/b/astebner/archive/2010/05/12/10011664.aspx
    # For the actual setup.exe (if you want to unpack first) - /repair /x86 /x64 /ia64 /parameterfolder Client /q /norestart
    $psi.Arguments = "/q /norestart /repair"

    Write-Output "Installing `'$NetFx4Installer`' - this may take awhile with no output."
    $s = [System.Diagnostics.Process]::Start($psi);
    $s.WaitForExit();
    if ($s.ExitCode -ne 0 -and $s.ExitCode -ne 3010) {
      if ($netFx4InstallTries -eq 2) {
        Write-Error ".NET Framework install failed with exit code `'$($s.ExitCode)`'. `n This will cause the rest of the install to fail."
        throw "Error installing .NET Framework 4.0 (exit code $($s.ExitCode)). `n Please install the .NET Framework 4.0 manually and then try to install Chocolatey again. `n Download at `'$NetFx4Url`'"
      } else {
        Write-Warning "First try of .NET framework install failed with exit code `'$($s.ExitCode)`'. Trying again."
        Install-DotNet4IfMissing $true
      }
    }
  }
}

Export-ModuleMember -function Initialize-Chocolatey;
<|MERGE_RESOLUTION|>--- conflicted
+++ resolved
@@ -1,505 +1,501 @@
-$thisScriptFolder = (Split-Path -parent $MyInvocation.MyCommand.Definition)
-$chocInstallVariableName = "ChocolateyInstall"
-$sysDrive = $env:SystemDrive
-$tempDir = $env:TEMP
-$defaultChocolateyPathOld = "$sysDrive\Chocolatey"
-
-function Initialize-Chocolatey {
-<#
-  .DESCRIPTION
-    This will initialize the Chocolatey tool by
-      a) setting up the "chocolateyPath" (the location where all chocolatey nuget packages will be installed)
-      b) Installs chocolatey into the "chocolateyPath"
-            c) Instals .net 4.0 if needed
-      d) Adds Chocolatey to the PATH environment variable so you have access to the choco commands.
-  .PARAMETER  ChocolateyPath
-    Allows you to override the default path of (C:\ProgramData\chocolatey\) by specifying a directory chocolatey will install nuget packages.
-
-  .EXAMPLE
-    C:\PS> Initialize-Chocolatey
-
-    Installs chocolatey into the default C:\ProgramData\Chocolatey\ directory.
-
-  .EXAMPLE
-    C:\PS> Initialize-Chocolatey -chocolateyPath "D:\ChocolateyInstalledNuGets\"
-
-    Installs chocolatey into the custom directory D:\ChocolateyInstalledNuGets\
-
-#>
-param(
-  [Parameter(Mandatory=$false)][string]$chocolateyPath = ''
-)
-  Write-Debug "Initialize-Chocolatey"
-
-  $installModule = Join-Path $thisScriptFolder 'chocolateyInstall\helpers\chocolateyInstaller.psm1'
-  Import-Module $installModule -Force
-
-  if ($chocolateyPath -eq '') {
-    $programData = [Environment]::GetFolderPath("CommonApplicationData")
-    $chocolateyPath = Join-Path "$programData" 'chocolatey'
-  }
-
-  # variable to allow insecure directory:
-  $allowInsecureRootInstall = $false
-  if ($env:ChocolateyAllowInsecureRootDirectory -eq 'true') { $allowInsecureRootInstall = $true }
-
-  # if we have an already environment variable path, use it.
-  $alreadyInitializedNugetPath = Get-ChocolateyInstallFolder
-  if ($alreadyInitializedNugetPath -and $alreadyInitializedNugetPath -ne $chocolateyPath -and ($allowInsecureRootInstall -or $alreadyInitializedNugetPath -ne $defaultChocolateyPathOld)){
-    $chocolateyPath = $alreadyInitializedNugetPath
-  }
-  else {
-    Set-ChocolateyInstallFolder $chocolateyPath
-  }
-  Create-DirectoryIfNotExists $chocolateyPath
-
-  Ensure-UserPermissions $chocolateyPath
-
-  #set up variables to add
-  $chocolateyExePath = Join-Path $chocolateyPath 'bin'
-  $chocolateyLibPath = Join-Path $chocolateyPath 'lib'
-
-  if ($tempDir -eq $null) {
-    $tempDir = Join-Path $chocolateyPath 'temp'
-    Create-DirectoryIfNotExists $tempDir
-  }
-
-  $yourPkgPath = [System.IO.Path]::Combine($chocolateyLibPath,"yourPackageName")
-@"
-We are setting up the Chocolatey package repository.
-The packages themselves go to `'$chocolateyLibPath`'
-  (i.e. $yourPkgPath).
-A shim file for the command line goes to `'$chocolateyExePath`'
-  and points to an executable in `'$yourPkgPath`'.
-
-Creating Chocolatey folders if they do not already exist.
-
-"@ | Write-Output
-
-  Write-Warning "You can safely ignore errors related to missing log files when `n  upgrading from a version of Chocolatey less than 0.9.9. `n  'Batch file could not be found' is also safe to ignore. `n  'The system cannot find the file specified' - also safe."
-
-  #create the base structure if it doesn't exist
-  Create-DirectoryIfNotExists $chocolateyExePath
-  Create-DirectoryIfNotExists $chocolateyLibPath
-
-  Install-ChocolateyFiles $chocolateyPath
-  Ensure-ChocolateyLibFiles $chocolateyLibPath
-
-  Install-ChocolateyBinFiles $chocolateyPath $chocolateyExePath
-
-  $chocolateyExePathVariable = $chocolateyExePath.ToLower().Replace($chocolateyPath.ToLower(), "%DIR%..\").Replace("\\","\")
-  Initialize-ChocolateyPath $chocolateyExePath $chocolateyExePathVariable
-  Process-ChocolateyBinFiles $chocolateyExePath $chocolateyExePathVariable
-
-  $realModule = Join-Path $chocolateyPath "helpers\chocolateyInstaller.psm1"
-  Import-Module "$realModule" -Force
-
-  if (-not $allowInsecureRootInstall -and (Test-Path($defaultChocolateyPathOld))) {
-    Upgrade-OldChocolateyInstall $defaultChocolateyPathOld $chocolateyPath
-    Install-ChocolateyBinFiles $chocolateyPath $chocolateyExePath
-  }
-
-  Install-DotNet4IfMissing
-
-@"
-Chocolatey (choco.exe) is now ready.
-You can call choco from anywhere, command line or powershell by typing choco.
-Run choco /? for a list of functions.
-You may need to shut down and restart powershell and/or consoles
- first prior to using choco.
-"@ | write-Output
-
-  if (-not $allowInsecureRootInstall) {
-    Remove-OldChocolateyInstall $defaultChocolateyPathOld
-  }
-}
-
-function Set-ChocolateyInstallFolder {
-param(
-  [string]$folder
-)
-  Write-Debug "Set-ChocolateyInstallFolder"
-
-  $environmentTarget = [System.EnvironmentVariableTarget]::User
-  # removing old variable
-  Install-ChocolateyEnvironmentVariable -variableName "$chocInstallVariableName" -variableValue $null -variableType $environmentTarget
-  if (Test-ProcessAdminRights) {
-    Write-Debug "Administrator installing so using Machine environment variable target instead of User."
-    $environmentTarget = [System.EnvironmentVariableTarget]::Machine
-    # removing old variable
-    Install-ChocolateyEnvironmentVariable -variableName "$chocInstallVariableName" -variableValue $null -variableType $environmentTarget
-  } else {
-    Write-Warning "Setting ChocolateyInstall Environment Variable on USER and not SYSTEM variables.`n  This is due to either non-administrator install OR the process you are running is not being run as an Administrator."
-  }
-
-  Write-Output "Creating $chocInstallVariableName as an environment variable (targeting `'$environmentTarget`') `n  Setting $chocInstallVariableName to `'$folder`'"
-  Write-Warning "It's very likely you will need to close and reopen your shell `n  before you can use choco."
-  Install-ChocolateyEnvironmentVariable -variableName "$chocInstallVariableName" -variableValue "$folder" -variableType $environmentTarget
-}
-
-function Get-ChocolateyInstallFolder(){
-  Write-Debug "Get-ChocolateyInstallFolder"
-  [Environment]::GetEnvironmentVariable($chocInstallVariableName)
-}
-
-function Create-DirectoryIfNotExists($folderName){
-  Write-Debug "Create-DirectoryIfNotExists"
-  if (![System.IO.Directory]::Exists($folderName)) { [System.IO.Directory]::CreateDirectory($folderName) | Out-Null }
-}
-
-function Ensure-UserPermissions {
-param(
-  [string]$folder
-)
-  Write-Debug "Ensure-UserPermissions"
-
-  if (!(Test-ProcessAdminRights)) {
-    Write-Warning "User is not running elevated, cannot set user permissions."
-    return
-  }
-
-  $currentEA = $ErrorActionPreference
-  $ErrorActionPreference = 'Stop'
-  try {
-    # get current user
-    $currentUser = [Security.Principal.WindowsIdentity]::GetCurrent()
-    # get current acl
-    $acl = Get-Acl $folder
-
-    # define rule to set
-    $rights = "Modify"
-    $userAccessRule = New-Object System.Security.AccessControl.FileSystemAccessRule($currentUser.Name, $rights, "Allow")
-
-    # this is idempotent
-    Write-Output "Adding Modify permission for current user to '$folder'"
-    $acl.SetAccessRuleProtection($false,$true)
-    $acl.SetAccessRule($userAccessRule)
-    Set-Acl $folder $acl
-  } catch {
-    Write-Warning "Not able to set permissions for user."
-  }
-  $ErrorActionPreference = $currentEA
-}
-
-function Upgrade-OldChocolateyInstall {
-param(
-  [string]$chocolateyPathOld = "$sysDrive\Chocolatey",
-  [string]$chocolateyPath =  "$($env:ALLUSERSPROFILE)\chocolatey"
-)
-
-  Write-Debug "Upgrade-OldChocolateyInstall"
-
-  if (Test-Path $chocolateyPathOld) {
-    Write-Output "Attempting to upgrade `'$chocolateyPathOld`' to `'$chocolateyPath`'."
-    Write-Warning "Copying the contents of `'$chocolateyPathOld`' to `'$chocolateyPath`'. `n This step may fail if you have anything in this folder running or locked."
-    Write-Output 'If it fails, just manually copy the rest of the items out and then delete the folder.'
-    Write-Warning "!!!! ATTN: YOU WILL NEED TO CLOSE AND REOPEN YOUR SHELL !!!!"
-    #-ForegroundColor Magenta -BackgroundColor Black
-
-    $chocolateyExePathOld = Join-Path $chocolateyPathOld 'bin'
-    'Machine', 'User' |
-    % {
-      $path = Get-EnvironmentVariable -Name 'PATH' -Scope $_
-      $updatedPath = [System.Text.RegularExpressions.Regex]::Replace($path,[System.Text.RegularExpressions.Regex]::Escape($chocolateyExePathOld) + '(?>;)?', '', [System.Text.RegularExpressions.RegexOptions]::IgnoreCase)
-      if ($updatedPath -ne $path) {
-        Write-Output "Updating `'$_`' PATH to reflect removal of '$chocolateyPathOld'."
-        try {
-          Set-EnvironmentVariable -Name 'Path' -Value $updatedPath -Scope $_ -ErrorAction Stop
-        } catch {
-          Write-Warning "Was not able to remove the old environment variable from PATH. You will need to do this manually"
-        }
-
-      }
-    }
-
-    Copy-Item "$chocolateyPathOld\lib\*" "$chocolateyPath\lib" -force -recurse
-
-    $from = "$chocolateyPathOld\bin"
-    $to = "$chocolateyPath\bin"
-    $exclude = @("choco.exe", "chocolatey.exe", "cinst.exe", "clist.exe", "cpack.exe", "cpush.exe", "cuninst.exe", "cup.exe", "cver.exe", "RefreshEnv.cmd")
-    Get-ChildItem -Path $from -recurse -Exclude $exclude |
-      % {
-        Write-Debug "Copying $_ `n to $to"
-        if ($_.PSIsContainer) {
-          Copy-Item $_ -Destination (Join-Path $to $_.Parent.FullName.Substring($from.length)) -Force -ErrorAction SilentlyContinue
-        } else {
-          $fileToMove = (Join-Path $to $_.FullName.Substring($from.length))
-          try {
-           Copy-Item $_ -Destination $fileToMove -Exclude $exclude -Force -ErrorAction Stop
-          }
-          catch {
-            Write-Warning "Was not able to move `'$fileToMove`'. You may need to reinstall the shim"
-          }
-        }
-      }
-  }
-}
-
-function Remove-OldChocolateyInstall {
-param(
-  [string]$chocolateyPathOld = "$sysDrive\Chocolatey"
-)
-  Write-Debug "Remove-OldChocolateyInstall"
-
-  if (Test-Path $chocolateyPathOld) {
-    Write-Warning "This action will result in Log Errors, you can safely ignore those. `n You may need to finish removing '$chocolateyPathOld' manually."
-    try {
-      Get-ChildItem -Path "$chocolateyPathOld" | % {
-        if (Test-Path $_.FullName) {
-          Write-Debug "Removing $_ unless matches .log"
-          Remove-Item $_.FullName -exclude *.log -recurse -force -ErrorAction SilentlyContinue
-        }
-      }
-
-      Write-Output "Attempting to remove `'$chocolateyPathOld`'. This may fail if something in the folder is being used or locked."
-      Remove-Item "$($chocolateyPathOld)" -force -recurse -ErrorAction Stop
-    }
-    catch {
-      Write-Warning "Was not able to remove `'$chocolateyPathOld`'. You will need to manually remove it."
-    }
-  }
-}
-
-function Install-ChocolateyFiles {
-param(
-  [string]$chocolateyPath
-)
-  Write-Debug "Install-ChocolateyFiles"
-
-  Write-Debug "Removing install files in chocolateyInstall, helpers, redirects, and tools"
-  "$chocolateyPath\chocolateyInstall", "$chocolateyPath\helpers", "$chocolateyPath\redirects", "$chocolateyPath\tools" | % {
-    #Write-Debug "Checking path $_"
-
-    if (Test-Path $_) {
-      Get-ChildItem -Path "$_" | % {
-        #Write-Debug "Checking child path $_ ($($_.FullName))"
-        if (Test-Path $_.FullName) {
-          Write-Debug "Removing $_ unless matches .log"
-          Remove-Item $_.FullName -exclude *.log -recurse -force -ErrorAction SilentlyContinue
-        }
-      }
-    }
-  }
-
-  Write-Debug "Attempting to move choco.exe to choco.exe.old so we can place the new version here."
-  # rename the currently running process / it will be locked if it exists
-  $chocoExe = Join-Path $chocolateyPath 'choco.exe'
-  if (Test-Path ($chocoExe)) {
-    Write-Debug "Renaming '$chocoExe' to '$chocoExe.old'"
-    try {
-      Remove-Item "$chocoExe.old" -force -ErrorAction SilentlyContinue
-      Move-Item $chocoExe "$chocoExe.old" -force -ErrorAction SilentlyContinue
-    }
-    catch {
-      Write-Warning "Was not able to rename `'$chocoExe`' to `'$chocoExe.old`'."
-    }
-  }
-
-  Write-Debug "Unpacking files required for Chocolatey."
-  $chocInstallFolder = Join-Path $thisScriptFolder "chocolateyInstall"
-  $chocoExe = Join-Path $chocInstallFolder 'choco.exe'
-  $chocoExeDest = Join-Path $chocolateyPath 'choco.exe'
-  Copy-Item $chocoExe $chocoExeDest -force
-
-  Write-Debug "Copying the contents of `'$chocInstallFolder`' to `'$chocolateyPath`'."
-  Copy-Item $chocInstallFolder\* $chocolateyPath -recurse -force
-}
-
-function Ensure-ChocolateyLibFiles {
-param(
-  [string]$chocolateyLibPath
-)
-  Write-Debug "Ensure-ChocolateyLibFiles"
-  $chocoPkgDirectory = Join-Path $chocolateyLibPath 'chocolatey'
-
-  Create-DirectoryIfNotExists $chocoPkgDirectory
-
-  if (!(Test-Path("$chocoPkgDirectory\chocolatey.nupkg"))) {
-    Write-Output "chocolatey.nupkg file not installed in lib.`n Attempting to locate it from bootstrapper."
-    $chocoZipFile = Join-Path $tempDir "chocolatey\chocInstall\chocolatey.zip"
-
-    Write-Debug "First the zip file at '$chocoZipFile'."
-    Write-Debug "Then from a neighboring chocolatey.*nupkg file '$thisScriptFolder/../../'."
-
-    if (Test-Path("$chocoZipFile")) {
-      Write-Debug "Copying '$chocoZipFile' to '$chocoPkgDirectory\chocolatey.nupkg'."
-      Copy-Item "$chocoZipFile" "$chocoPkgDirectory\chocolatey.nupkg" -Force -ErrorAction SilentlyContinue
-    }
-
-    if (!(Test-Path("$chocoPkgDirectory\chocolatey.nupkg"))) {
-      $chocoPkg = Get-ChildItem "$thisScriptFolder/../../" | ?{$_.name -match "^chocolatey.*nupkg" } | Sort name -Descending | Select -First 1
-      if ($chocoPkg -ne '') { $chocoPkg = $chocoPkg.FullName }
-      "$chocoZipFile", "$chocoPkg" | % {
-        if ($_ -ne $null -and $_ -ne '') {
-          if (Test-Path $_) {
-            Write-Debug "Copying '$_' to '$chocoPkgDirectory\chocolatey.nupkg'."
-            Copy-Item $_ "$chocoPkgDirectory\chocolatey.nupkg" -Force -ErrorAction SilentlyContinue
-          }
-        }
-      }
-    }
-  }
-}
-
-function Install-ChocolateyBinFiles {
-param(
-  [string] $chocolateyPath,
-  [string] $chocolateyExePath
-)
-  Write-Debug "Install-ChocolateyBinFiles"
-  Write-Debug "Installing the bin file redirects"
-  $redirectsPath = Join-Path $chocolateyPath 'redirects'
-  if (!(Test-Path "$redirectsPath")) {
-    Write-Warning "$redirectsPath does not exist"
-    return
-  }
-
-  $exeFiles = Get-ChildItem "$redirectsPath" -include @("*.exe","*.cmd") -recurse
-  foreach ($exeFile in $exeFiles) {
-    $exeFilePath = $exeFile.FullName
-    $exeFileName = [System.IO.Path]::GetFileName("$exeFilePath")
-    $binFilePath = Join-Path $chocolateyExePath $exeFileName
-    $binFilePathRename = $binFilePath + '.old'
-    $batchFilePath = $binFilePath.Replace(".exe",".bat")
-    $bashFilePath = $binFilePath.Replace(".exe","")
-    if (Test-Path ($batchFilePath)) { Remove-Item $batchFilePath -force -ErrorAction SilentlyContinue }
-    if (Test-Path ($bashFilePath)) { Remove-Item $bashFilePath -force -ErrorAction SilentlyContinue }
-    if (Test-Path ($binFilePathRename)) {
-      try {
-        Write-Debug "Attempting to remove $binFilePathRename"
-        Remove-Item $binFilePathRename -force -ErrorAction Stop
-      }
-      catch {
-        Write-Warning "Was not able to remove `'$binFilePathRename`'. This may cause errors."
-      }
-    }
-    if (Test-Path ($binFilePath)) {
-     try {
-        Write-Debug "Attempting to rename $binFilePath to $binFilePathRename"
-        Move-Item -path $binFilePath -destination $binFilePathRename -force -ErrorAction Stop
-      }
-      catch {
-        Write-Warning "Was not able to rename `'$binFilePath`' to `'$binFilePathRename`'."
-      }
-    }
-
-    try {
-      Write-Debug "Attempting to copy $exeFilePath to $binFilePath"
-      Copy-Item -path $exeFilePath -destination $binFilePath -force -ErrorAction Stop
-    }
-    catch {
-      Write-Warning "Was not able to replace `'$binFilePath`' with `'$exeFilePath`'. You may need to do this manually."
-    }
-
-    $commandShortcut = [System.IO.Path]::GetFileNameWithoutExtension("$exeFilePath")
-    Write-Debug "Added command $commandShortcut"
-  }
-}
-
-function Initialize-ChocolateyPath {
-param(
-  [string]$chocolateyExePath = "$($env:ALLUSERSPROFILE)\chocolatey\bin",
-  [string]$chocolateyExePathVariable = "%$($chocInstallVariableName)%\bin"
-)
-  Write-Debug "Initialize-ChocolateyPath"
-  Write-Debug "Initializing Chocolatey Path if required"
-  $environmentTarget = [System.EnvironmentVariableTarget]::User
-  if (Test-ProcessAdminRights) {
-    Write-Debug "Administrator installing so using Machine environment variable target instead of User."
-    $environmentTarget = [System.EnvironmentVariableTarget]::Machine
-  } else {
-    Write-Warning "Setting ChocolateyInstall Path on USER PATH and not SYSTEM Path.`n  This is due to either non-administrator install OR the process you are running is not being run as an Administrator."
-  }
-
-  Install-ChocolateyPath -pathToInstall "$chocolateyExePath" -pathType $environmentTarget
-}
-
-function Process-ChocolateyBinFiles {
-param(
-  [string]$chocolateyExePath = "$($env:ALLUSERSPROFILE)\chocolatey\bin",
-  [string]$chocolateyExePathVariable = "%$($chocInstallVariableName)%\bin"
-)
-  Write-Debug "Process-ChocolateyBinFiles"
-  $processedMarkerFile = Join-Path $chocolateyExePath '_processed.txt'
-  if (!(test-path $processedMarkerFile)) {
-    $files = get-childitem $chocolateyExePath -include *.bat -recurse
-    if ($files -ne $null -and $files.Count -gt 0) {
-      Write-Debug "Processing Bin files"
-      foreach ($file in $files) {
-        Write-Output "Processing $($file.Name) to make it portable"
-        $fileStream = [System.IO.File]::Open("$file", 'Open', 'Read', 'ReadWrite')
-        $reader = New-Object System.IO.StreamReader($fileStream)
-        $fileText = $reader.ReadToEnd()
-        $reader.Close()
-        $fileStream.Close()
-
-        $fileText = $fileText.ToLower().Replace("`"" + $chocolateyPath.ToLower(), "SET DIR=%~dp0%`n""%DIR%..\").Replace("\\","\")
-
-        Set-Content $file -Value $fileText -Encoding Ascii
-      }
-    }
-
-    Set-Content $processedMarkerFile -Value "$([System.DateTime]::Now.Date)" -Encoding Ascii
-  }
-}
-
-$netFx4InstallTries = 0
-
-function Install-DotNet4IfMissing {
-param(
-  $forceFxInstall = $false
-)
-  # we can't take advantage of any chocolatey module functions, because they
-  # haven't been unpacked because they require .NET Framework 4.0
-
-  Write-Debug "Install-DotNet4IfMissing"
-  if ([IntPtr]::Size -eq 8) {$fx="framework64"} else {$fx="framework"}
-
-  $NetFx4ClientUrl = 'http://download.microsoft.com/download/5/6/2/562A10F9-C9F4-4313-A044-9C94E0A8FAC8/dotNetFx40_Client_x86_x64.exe'
-  $NetFx4FullUrl = 'http://download.microsoft.com/download/9/5/A/95A9616B-7A37-4AF6-BC36-D6EA96C8DAAE/dotNetFx40_Full_x86_x64.exe'
-  $NetFx4Url = $NetFx4FullUrl
-  $NetFx4Path = "$tempDir"
-  $NetFx4InstallerFile = 'dotNetFx40_Full_x86_x64.exe'
-  $NetFx4Installer = Join-Path $NetFx4Path $NetFx4InstallerFile
-
-  if(!(test-path "$env:windir\Microsoft.Net\$fx\v4.0.30319") -or $forceFxInstall) {
-    if (!(Test-Path $NetFx4Path)) {
-      Write-Output "Creating folder `'$NetFx4Path`'"
-      $null = New-Item -Path "$NetFx4Path" -ItemType Directory
-    }
-
-    $netFx4InstallTries += 1
-
-    if (!(Test-Path $NetFx4Installer)) {
-<<<<<<< HEAD
-      Write-Host "Downloading `'$NetFx4Url`' to `'$NetFx4Installer`' - the installer is 40+ MBs, so this could take a while on a slow connection."
-=======
-      Write-Output "Downloading `'$NetFx4Url`' to `'$NetFx4Installer`' - the installer is 40+ MBs, so this could take awhile on a slow connection."
->>>>>>> 8840209c
-      (New-Object Net.WebClient).DownloadFile("$NetFx4Url","$NetFx4Installer")
-    }
-
-    $psi = New-Object System.Diagnostics.ProcessStartInfo
-    $psi.WorkingDirectory = "$NetFx4Path"
-    $psi.FileName = "$NetFx4InstallerFile"
-    # https://msdn.microsoft.com/library/ee942965(v=VS.100).aspx#command_line_options
-    # http://blogs.msdn.com/b/astebner/archive/2010/05/12/10011664.aspx
-    # For the actual setup.exe (if you want to unpack first) - /repair /x86 /x64 /ia64 /parameterfolder Client /q /norestart
-    $psi.Arguments = "/q /norestart /repair"
-
-    Write-Output "Installing `'$NetFx4Installer`' - this may take awhile with no output."
-    $s = [System.Diagnostics.Process]::Start($psi);
-    $s.WaitForExit();
-    if ($s.ExitCode -ne 0 -and $s.ExitCode -ne 3010) {
-      if ($netFx4InstallTries -eq 2) {
-        Write-Error ".NET Framework install failed with exit code `'$($s.ExitCode)`'. `n This will cause the rest of the install to fail."
-        throw "Error installing .NET Framework 4.0 (exit code $($s.ExitCode)). `n Please install the .NET Framework 4.0 manually and then try to install Chocolatey again. `n Download at `'$NetFx4Url`'"
-      } else {
-        Write-Warning "First try of .NET framework install failed with exit code `'$($s.ExitCode)`'. Trying again."
-        Install-DotNet4IfMissing $true
-      }
-    }
-  }
-}
-
-Export-ModuleMember -function Initialize-Chocolatey;
+$thisScriptFolder = (Split-Path -parent $MyInvocation.MyCommand.Definition)
+$chocInstallVariableName = "ChocolateyInstall"
+$sysDrive = $env:SystemDrive
+$tempDir = $env:TEMP
+$defaultChocolateyPathOld = "$sysDrive\Chocolatey"
+
+function Initialize-Chocolatey {
+<#
+  .DESCRIPTION
+    This will initialize the Chocolatey tool by
+      a) setting up the "chocolateyPath" (the location where all chocolatey nuget packages will be installed)
+      b) Installs chocolatey into the "chocolateyPath"
+            c) Instals .net 4.0 if needed
+      d) Adds Chocolatey to the PATH environment variable so you have access to the choco commands.
+  .PARAMETER  ChocolateyPath
+    Allows you to override the default path of (C:\ProgramData\chocolatey\) by specifying a directory chocolatey will install nuget packages.
+
+  .EXAMPLE
+    C:\PS> Initialize-Chocolatey
+
+    Installs chocolatey into the default C:\ProgramData\Chocolatey\ directory.
+
+  .EXAMPLE
+    C:\PS> Initialize-Chocolatey -chocolateyPath "D:\ChocolateyInstalledNuGets\"
+
+    Installs chocolatey into the custom directory D:\ChocolateyInstalledNuGets\
+
+#>
+param(
+  [Parameter(Mandatory=$false)][string]$chocolateyPath = ''
+)
+  Write-Debug "Initialize-Chocolatey"
+
+  $installModule = Join-Path $thisScriptFolder 'chocolateyInstall\helpers\chocolateyInstaller.psm1'
+  Import-Module $installModule -Force
+
+  if ($chocolateyPath -eq '') {
+    $programData = [Environment]::GetFolderPath("CommonApplicationData")
+    $chocolateyPath = Join-Path "$programData" 'chocolatey'
+  }
+
+  # variable to allow insecure directory:
+  $allowInsecureRootInstall = $false
+  if ($env:ChocolateyAllowInsecureRootDirectory -eq 'true') { $allowInsecureRootInstall = $true }
+
+  # if we have an already environment variable path, use it.
+  $alreadyInitializedNugetPath = Get-ChocolateyInstallFolder
+  if ($alreadyInitializedNugetPath -and $alreadyInitializedNugetPath -ne $chocolateyPath -and ($allowInsecureRootInstall -or $alreadyInitializedNugetPath -ne $defaultChocolateyPathOld)){
+    $chocolateyPath = $alreadyInitializedNugetPath
+  }
+  else {
+    Set-ChocolateyInstallFolder $chocolateyPath
+  }
+  Create-DirectoryIfNotExists $chocolateyPath
+
+  Ensure-UserPermissions $chocolateyPath
+
+  #set up variables to add
+  $chocolateyExePath = Join-Path $chocolateyPath 'bin'
+  $chocolateyLibPath = Join-Path $chocolateyPath 'lib'
+
+  if ($tempDir -eq $null) {
+    $tempDir = Join-Path $chocolateyPath 'temp'
+    Create-DirectoryIfNotExists $tempDir
+  }
+
+  $yourPkgPath = [System.IO.Path]::Combine($chocolateyLibPath,"yourPackageName")
+@"
+We are setting up the Chocolatey package repository.
+The packages themselves go to `'$chocolateyLibPath`'
+  (i.e. $yourPkgPath).
+A shim file for the command line goes to `'$chocolateyExePath`'
+  and points to an executable in `'$yourPkgPath`'.
+
+Creating Chocolatey folders if they do not already exist.
+
+"@ | Write-Output
+
+  Write-Warning "You can safely ignore errors related to missing log files when `n  upgrading from a version of Chocolatey less than 0.9.9. `n  'Batch file could not be found' is also safe to ignore. `n  'The system cannot find the file specified' - also safe."
+
+  #create the base structure if it doesn't exist
+  Create-DirectoryIfNotExists $chocolateyExePath
+  Create-DirectoryIfNotExists $chocolateyLibPath
+
+  Install-ChocolateyFiles $chocolateyPath
+  Ensure-ChocolateyLibFiles $chocolateyLibPath
+
+  Install-ChocolateyBinFiles $chocolateyPath $chocolateyExePath
+
+  $chocolateyExePathVariable = $chocolateyExePath.ToLower().Replace($chocolateyPath.ToLower(), "%DIR%..\").Replace("\\","\")
+  Initialize-ChocolateyPath $chocolateyExePath $chocolateyExePathVariable
+  Process-ChocolateyBinFiles $chocolateyExePath $chocolateyExePathVariable
+
+  $realModule = Join-Path $chocolateyPath "helpers\chocolateyInstaller.psm1"
+  Import-Module "$realModule" -Force
+
+  if (-not $allowInsecureRootInstall -and (Test-Path($defaultChocolateyPathOld))) {
+    Upgrade-OldChocolateyInstall $defaultChocolateyPathOld $chocolateyPath
+    Install-ChocolateyBinFiles $chocolateyPath $chocolateyExePath
+  }
+
+  Install-DotNet4IfMissing
+
+@"
+Chocolatey (choco.exe) is now ready.
+You can call choco from anywhere, command line or powershell by typing choco.
+Run choco /? for a list of functions.
+You may need to shut down and restart powershell and/or consoles
+ first prior to using choco.
+"@ | write-Output
+
+  if (-not $allowInsecureRootInstall) {
+    Remove-OldChocolateyInstall $defaultChocolateyPathOld
+  }
+}
+
+function Set-ChocolateyInstallFolder {
+param(
+  [string]$folder
+)
+  Write-Debug "Set-ChocolateyInstallFolder"
+
+  $environmentTarget = [System.EnvironmentVariableTarget]::User
+  # removing old variable
+  Install-ChocolateyEnvironmentVariable -variableName "$chocInstallVariableName" -variableValue $null -variableType $environmentTarget
+  if (Test-ProcessAdminRights) {
+    Write-Debug "Administrator installing so using Machine environment variable target instead of User."
+    $environmentTarget = [System.EnvironmentVariableTarget]::Machine
+    # removing old variable
+    Install-ChocolateyEnvironmentVariable -variableName "$chocInstallVariableName" -variableValue $null -variableType $environmentTarget
+  } else {
+    Write-Warning "Setting ChocolateyInstall Environment Variable on USER and not SYSTEM variables.`n  This is due to either non-administrator install OR the process you are running is not being run as an Administrator."
+  }
+
+  Write-Output "Creating $chocInstallVariableName as an environment variable (targeting `'$environmentTarget`') `n  Setting $chocInstallVariableName to `'$folder`'"
+  Write-Warning "It's very likely you will need to close and reopen your shell `n  before you can use choco."
+  Install-ChocolateyEnvironmentVariable -variableName "$chocInstallVariableName" -variableValue "$folder" -variableType $environmentTarget
+}
+
+function Get-ChocolateyInstallFolder(){
+  Write-Debug "Get-ChocolateyInstallFolder"
+  [Environment]::GetEnvironmentVariable($chocInstallVariableName)
+}
+
+function Create-DirectoryIfNotExists($folderName){
+  Write-Debug "Create-DirectoryIfNotExists"
+  if (![System.IO.Directory]::Exists($folderName)) { [System.IO.Directory]::CreateDirectory($folderName) | Out-Null }
+}
+
+function Ensure-UserPermissions {
+param(
+  [string]$folder
+)
+  Write-Debug "Ensure-UserPermissions"
+
+  if (!(Test-ProcessAdminRights)) {
+    Write-Warning "User is not running elevated, cannot set user permissions."
+    return
+  }
+
+  $currentEA = $ErrorActionPreference
+  $ErrorActionPreference = 'Stop'
+  try {
+    # get current user
+    $currentUser = [Security.Principal.WindowsIdentity]::GetCurrent()
+    # get current acl
+    $acl = Get-Acl $folder
+
+    # define rule to set
+    $rights = "Modify"
+    $userAccessRule = New-Object System.Security.AccessControl.FileSystemAccessRule($currentUser.Name, $rights, "Allow")
+
+    # this is idempotent
+    Write-Output "Adding Modify permission for current user to '$folder'"
+    $acl.SetAccessRuleProtection($false,$true)
+    $acl.SetAccessRule($userAccessRule)
+    Set-Acl $folder $acl
+  } catch {
+    Write-Warning "Not able to set permissions for user."
+  }
+  $ErrorActionPreference = $currentEA
+}
+
+function Upgrade-OldChocolateyInstall {
+param(
+  [string]$chocolateyPathOld = "$sysDrive\Chocolatey",
+  [string]$chocolateyPath =  "$($env:ALLUSERSPROFILE)\chocolatey"
+)
+
+  Write-Debug "Upgrade-OldChocolateyInstall"
+
+  if (Test-Path $chocolateyPathOld) {
+    Write-Output "Attempting to upgrade `'$chocolateyPathOld`' to `'$chocolateyPath`'."
+    Write-Warning "Copying the contents of `'$chocolateyPathOld`' to `'$chocolateyPath`'. `n This step may fail if you have anything in this folder running or locked."
+    Write-Output 'If it fails, just manually copy the rest of the items out and then delete the folder.'
+    Write-Warning "!!!! ATTN: YOU WILL NEED TO CLOSE AND REOPEN YOUR SHELL !!!!"
+    #-ForegroundColor Magenta -BackgroundColor Black
+
+    $chocolateyExePathOld = Join-Path $chocolateyPathOld 'bin'
+    'Machine', 'User' |
+    % {
+      $path = Get-EnvironmentVariable -Name 'PATH' -Scope $_
+      $updatedPath = [System.Text.RegularExpressions.Regex]::Replace($path,[System.Text.RegularExpressions.Regex]::Escape($chocolateyExePathOld) + '(?>;)?', '', [System.Text.RegularExpressions.RegexOptions]::IgnoreCase)
+      if ($updatedPath -ne $path) {
+        Write-Output "Updating `'$_`' PATH to reflect removal of '$chocolateyPathOld'."
+        try {
+          Set-EnvironmentVariable -Name 'Path' -Value $updatedPath -Scope $_ -ErrorAction Stop
+        } catch {
+          Write-Warning "Was not able to remove the old environment variable from PATH. You will need to do this manually"
+        }
+
+      }
+    }
+
+    Copy-Item "$chocolateyPathOld\lib\*" "$chocolateyPath\lib" -force -recurse
+
+    $from = "$chocolateyPathOld\bin"
+    $to = "$chocolateyPath\bin"
+    $exclude = @("choco.exe", "chocolatey.exe", "cinst.exe", "clist.exe", "cpack.exe", "cpush.exe", "cuninst.exe", "cup.exe", "cver.exe", "RefreshEnv.cmd")
+    Get-ChildItem -Path $from -recurse -Exclude $exclude |
+      % {
+        Write-Debug "Copying $_ `n to $to"
+        if ($_.PSIsContainer) {
+          Copy-Item $_ -Destination (Join-Path $to $_.Parent.FullName.Substring($from.length)) -Force -ErrorAction SilentlyContinue
+        } else {
+          $fileToMove = (Join-Path $to $_.FullName.Substring($from.length))
+          try {
+           Copy-Item $_ -Destination $fileToMove -Exclude $exclude -Force -ErrorAction Stop
+          }
+          catch {
+            Write-Warning "Was not able to move `'$fileToMove`'. You may need to reinstall the shim"
+          }
+        }
+      }
+  }
+}
+
+function Remove-OldChocolateyInstall {
+param(
+  [string]$chocolateyPathOld = "$sysDrive\Chocolatey"
+)
+  Write-Debug "Remove-OldChocolateyInstall"
+
+  if (Test-Path $chocolateyPathOld) {
+    Write-Warning "This action will result in Log Errors, you can safely ignore those. `n You may need to finish removing '$chocolateyPathOld' manually."
+    try {
+      Get-ChildItem -Path "$chocolateyPathOld" | % {
+        if (Test-Path $_.FullName) {
+          Write-Debug "Removing $_ unless matches .log"
+          Remove-Item $_.FullName -exclude *.log -recurse -force -ErrorAction SilentlyContinue
+        }
+      }
+
+      Write-Output "Attempting to remove `'$chocolateyPathOld`'. This may fail if something in the folder is being used or locked."
+      Remove-Item "$($chocolateyPathOld)" -force -recurse -ErrorAction Stop
+    }
+    catch {
+      Write-Warning "Was not able to remove `'$chocolateyPathOld`'. You will need to manually remove it."
+    }
+  }
+}
+
+function Install-ChocolateyFiles {
+param(
+  [string]$chocolateyPath
+)
+  Write-Debug "Install-ChocolateyFiles"
+
+  Write-Debug "Removing install files in chocolateyInstall, helpers, redirects, and tools"
+  "$chocolateyPath\chocolateyInstall", "$chocolateyPath\helpers", "$chocolateyPath\redirects", "$chocolateyPath\tools" | % {
+    #Write-Debug "Checking path $_"
+
+    if (Test-Path $_) {
+      Get-ChildItem -Path "$_" | % {
+        #Write-Debug "Checking child path $_ ($($_.FullName))"
+        if (Test-Path $_.FullName) {
+          Write-Debug "Removing $_ unless matches .log"
+          Remove-Item $_.FullName -exclude *.log -recurse -force -ErrorAction SilentlyContinue
+        }
+      }
+    }
+  }
+
+  Write-Debug "Attempting to move choco.exe to choco.exe.old so we can place the new version here."
+  # rename the currently running process / it will be locked if it exists
+  $chocoExe = Join-Path $chocolateyPath 'choco.exe'
+  if (Test-Path ($chocoExe)) {
+    Write-Debug "Renaming '$chocoExe' to '$chocoExe.old'"
+    try {
+      Remove-Item "$chocoExe.old" -force -ErrorAction SilentlyContinue
+      Move-Item $chocoExe "$chocoExe.old" -force -ErrorAction SilentlyContinue
+    }
+    catch {
+      Write-Warning "Was not able to rename `'$chocoExe`' to `'$chocoExe.old`'."
+    }
+  }
+
+  Write-Debug "Unpacking files required for Chocolatey."
+  $chocInstallFolder = Join-Path $thisScriptFolder "chocolateyInstall"
+  $chocoExe = Join-Path $chocInstallFolder 'choco.exe'
+  $chocoExeDest = Join-Path $chocolateyPath 'choco.exe'
+  Copy-Item $chocoExe $chocoExeDest -force
+
+  Write-Debug "Copying the contents of `'$chocInstallFolder`' to `'$chocolateyPath`'."
+  Copy-Item $chocInstallFolder\* $chocolateyPath -recurse -force
+}
+
+function Ensure-ChocolateyLibFiles {
+param(
+  [string]$chocolateyLibPath
+)
+  Write-Debug "Ensure-ChocolateyLibFiles"
+  $chocoPkgDirectory = Join-Path $chocolateyLibPath 'chocolatey'
+
+  Create-DirectoryIfNotExists $chocoPkgDirectory
+
+  if (!(Test-Path("$chocoPkgDirectory\chocolatey.nupkg"))) {
+    Write-Output "chocolatey.nupkg file not installed in lib.`n Attempting to locate it from bootstrapper."
+    $chocoZipFile = Join-Path $tempDir "chocolatey\chocInstall\chocolatey.zip"
+
+    Write-Debug "First the zip file at '$chocoZipFile'."
+    Write-Debug "Then from a neighboring chocolatey.*nupkg file '$thisScriptFolder/../../'."
+
+    if (Test-Path("$chocoZipFile")) {
+      Write-Debug "Copying '$chocoZipFile' to '$chocoPkgDirectory\chocolatey.nupkg'."
+      Copy-Item "$chocoZipFile" "$chocoPkgDirectory\chocolatey.nupkg" -Force -ErrorAction SilentlyContinue
+    }
+
+    if (!(Test-Path("$chocoPkgDirectory\chocolatey.nupkg"))) {
+      $chocoPkg = Get-ChildItem "$thisScriptFolder/../../" | ?{$_.name -match "^chocolatey.*nupkg" } | Sort name -Descending | Select -First 1
+      if ($chocoPkg -ne '') { $chocoPkg = $chocoPkg.FullName }
+      "$chocoZipFile", "$chocoPkg" | % {
+        if ($_ -ne $null -and $_ -ne '') {
+          if (Test-Path $_) {
+            Write-Debug "Copying '$_' to '$chocoPkgDirectory\chocolatey.nupkg'."
+            Copy-Item $_ "$chocoPkgDirectory\chocolatey.nupkg" -Force -ErrorAction SilentlyContinue
+          }
+        }
+      }
+    }
+  }
+}
+
+function Install-ChocolateyBinFiles {
+param(
+  [string] $chocolateyPath,
+  [string] $chocolateyExePath
+)
+  Write-Debug "Install-ChocolateyBinFiles"
+  Write-Debug "Installing the bin file redirects"
+  $redirectsPath = Join-Path $chocolateyPath 'redirects'
+  if (!(Test-Path "$redirectsPath")) {
+    Write-Warning "$redirectsPath does not exist"
+    return
+  }
+
+  $exeFiles = Get-ChildItem "$redirectsPath" -include @("*.exe","*.cmd") -recurse
+  foreach ($exeFile in $exeFiles) {
+    $exeFilePath = $exeFile.FullName
+    $exeFileName = [System.IO.Path]::GetFileName("$exeFilePath")
+    $binFilePath = Join-Path $chocolateyExePath $exeFileName
+    $binFilePathRename = $binFilePath + '.old'
+    $batchFilePath = $binFilePath.Replace(".exe",".bat")
+    $bashFilePath = $binFilePath.Replace(".exe","")
+    if (Test-Path ($batchFilePath)) { Remove-Item $batchFilePath -force -ErrorAction SilentlyContinue }
+    if (Test-Path ($bashFilePath)) { Remove-Item $bashFilePath -force -ErrorAction SilentlyContinue }
+    if (Test-Path ($binFilePathRename)) {
+      try {
+        Write-Debug "Attempting to remove $binFilePathRename"
+        Remove-Item $binFilePathRename -force -ErrorAction Stop
+      }
+      catch {
+        Write-Warning "Was not able to remove `'$binFilePathRename`'. This may cause errors."
+      }
+    }
+    if (Test-Path ($binFilePath)) {
+     try {
+        Write-Debug "Attempting to rename $binFilePath to $binFilePathRename"
+        Move-Item -path $binFilePath -destination $binFilePathRename -force -ErrorAction Stop
+      }
+      catch {
+        Write-Warning "Was not able to rename `'$binFilePath`' to `'$binFilePathRename`'."
+      }
+    }
+
+    try {
+      Write-Debug "Attempting to copy $exeFilePath to $binFilePath"
+      Copy-Item -path $exeFilePath -destination $binFilePath -force -ErrorAction Stop
+    }
+    catch {
+      Write-Warning "Was not able to replace `'$binFilePath`' with `'$exeFilePath`'. You may need to do this manually."
+    }
+
+    $commandShortcut = [System.IO.Path]::GetFileNameWithoutExtension("$exeFilePath")
+    Write-Debug "Added command $commandShortcut"
+  }
+}
+
+function Initialize-ChocolateyPath {
+param(
+  [string]$chocolateyExePath = "$($env:ALLUSERSPROFILE)\chocolatey\bin",
+  [string]$chocolateyExePathVariable = "%$($chocInstallVariableName)%\bin"
+)
+  Write-Debug "Initialize-ChocolateyPath"
+  Write-Debug "Initializing Chocolatey Path if required"
+  $environmentTarget = [System.EnvironmentVariableTarget]::User
+  if (Test-ProcessAdminRights) {
+    Write-Debug "Administrator installing so using Machine environment variable target instead of User."
+    $environmentTarget = [System.EnvironmentVariableTarget]::Machine
+  } else {
+    Write-Warning "Setting ChocolateyInstall Path on USER PATH and not SYSTEM Path.`n  This is due to either non-administrator install OR the process you are running is not being run as an Administrator."
+  }
+
+  Install-ChocolateyPath -pathToInstall "$chocolateyExePath" -pathType $environmentTarget
+}
+
+function Process-ChocolateyBinFiles {
+param(
+  [string]$chocolateyExePath = "$($env:ALLUSERSPROFILE)\chocolatey\bin",
+  [string]$chocolateyExePathVariable = "%$($chocInstallVariableName)%\bin"
+)
+  Write-Debug "Process-ChocolateyBinFiles"
+  $processedMarkerFile = Join-Path $chocolateyExePath '_processed.txt'
+  if (!(test-path $processedMarkerFile)) {
+    $files = get-childitem $chocolateyExePath -include *.bat -recurse
+    if ($files -ne $null -and $files.Count -gt 0) {
+      Write-Debug "Processing Bin files"
+      foreach ($file in $files) {
+        Write-Output "Processing $($file.Name) to make it portable"
+        $fileStream = [System.IO.File]::Open("$file", 'Open', 'Read', 'ReadWrite')
+        $reader = New-Object System.IO.StreamReader($fileStream)
+        $fileText = $reader.ReadToEnd()
+        $reader.Close()
+        $fileStream.Close()
+
+        $fileText = $fileText.ToLower().Replace("`"" + $chocolateyPath.ToLower(), "SET DIR=%~dp0%`n""%DIR%..\").Replace("\\","\")
+
+        Set-Content $file -Value $fileText -Encoding Ascii
+      }
+    }
+
+    Set-Content $processedMarkerFile -Value "$([System.DateTime]::Now.Date)" -Encoding Ascii
+  }
+}
+
+$netFx4InstallTries = 0
+
+function Install-DotNet4IfMissing {
+param(
+  $forceFxInstall = $false
+)
+  # we can't take advantage of any chocolatey module functions, because they
+  # haven't been unpacked because they require .NET Framework 4.0
+
+  Write-Debug "Install-DotNet4IfMissing"
+  if ([IntPtr]::Size -eq 8) {$fx="framework64"} else {$fx="framework"}
+
+  $NetFx4ClientUrl = 'http://download.microsoft.com/download/5/6/2/562A10F9-C9F4-4313-A044-9C94E0A8FAC8/dotNetFx40_Client_x86_x64.exe'
+  $NetFx4FullUrl = 'http://download.microsoft.com/download/9/5/A/95A9616B-7A37-4AF6-BC36-D6EA96C8DAAE/dotNetFx40_Full_x86_x64.exe'
+  $NetFx4Url = $NetFx4FullUrl
+  $NetFx4Path = "$tempDir"
+  $NetFx4InstallerFile = 'dotNetFx40_Full_x86_x64.exe'
+  $NetFx4Installer = Join-Path $NetFx4Path $NetFx4InstallerFile
+
+  if(!(test-path "$env:windir\Microsoft.Net\$fx\v4.0.30319") -or $forceFxInstall) {
+    if (!(Test-Path $NetFx4Path)) {
+      Write-Output "Creating folder `'$NetFx4Path`'"
+      $null = New-Item -Path "$NetFx4Path" -ItemType Directory
+    }
+
+    $netFx4InstallTries += 1
+
+    if (!(Test-Path $NetFx4Installer)) {
+      Write-Output "Downloading `'$NetFx4Url`' to `'$NetFx4Installer`' - the installer is 40+ MBs, so this could take a while on a slow connection."
+      (New-Object Net.WebClient).DownloadFile("$NetFx4Url","$NetFx4Installer")
+    }
+
+    $psi = New-Object System.Diagnostics.ProcessStartInfo
+    $psi.WorkingDirectory = "$NetFx4Path"
+    $psi.FileName = "$NetFx4InstallerFile"
+    # https://msdn.microsoft.com/library/ee942965(v=VS.100).aspx#command_line_options
+    # http://blogs.msdn.com/b/astebner/archive/2010/05/12/10011664.aspx
+    # For the actual setup.exe (if you want to unpack first) - /repair /x86 /x64 /ia64 /parameterfolder Client /q /norestart
+    $psi.Arguments = "/q /norestart /repair"
+
+    Write-Output "Installing `'$NetFx4Installer`' - this may take awhile with no output."
+    $s = [System.Diagnostics.Process]::Start($psi);
+    $s.WaitForExit();
+    if ($s.ExitCode -ne 0 -and $s.ExitCode -ne 3010) {
+      if ($netFx4InstallTries -eq 2) {
+        Write-Error ".NET Framework install failed with exit code `'$($s.ExitCode)`'. `n This will cause the rest of the install to fail."
+        throw "Error installing .NET Framework 4.0 (exit code $($s.ExitCode)). `n Please install the .NET Framework 4.0 manually and then try to install Chocolatey again. `n Download at `'$NetFx4Url`'"
+      } else {
+        Write-Warning "First try of .NET framework install failed with exit code `'$($s.ExitCode)`'. Trying again."
+        Install-DotNet4IfMissing $true
+      }
+    }
+  }
+}
+
+Export-ModuleMember -function Initialize-Chocolatey;