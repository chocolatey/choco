﻿// Copyright © 2011 - Present RealDimensions Software, LLC
// 
// Licensed under the Apache License, Version 2.0 (the "License");
// you may not use this file except in compliance with the License.
// 
// You may obtain a copy of the License at
// 
// 	http://www.apache.org/licenses/LICENSE-2.0
// 
// Unless required by applicable law or agreed to in writing, software
// distributed under the License is distributed on an "AS IS" BASIS,
// WITHOUT WARRANTIES OR CONDITIONS OF ANY KIND, either express or implied.
// See the License for the specific language governing permissions and
// limitations under the License.

namespace chocolatey.infrastructure.app.builders
{
    using System;
    using System.Collections.Generic;
    using System.ComponentModel;
    using System.Linq;
    using System.Text;
    using adapters;
    using configuration;
    using domain;
    using extractors;
    using filesystem;
    using information;
    using infrastructure.services;
    using logging;
    using platforms;
    using tolerance;
    using Environment = adapters.Environment;

    /// <summary>
    ///   Responsible for gathering all configuration related information and producing the ChocolateyConfig
    /// </summary>
    public static class ConfigurationBuilder
    {
        private static Lazy<IEnvironment> _environmentInitializer = new Lazy<IEnvironment>(() => new Environment());

        [EditorBrowsable(EditorBrowsableState.Never)]
        public static void initialize_with(Lazy<IEnvironment> environment)
        {
            _environmentInitializer = environment;
        }

        private static IEnvironment Environment
        {
            get { return _environmentInitializer.Value; }
        }

        /// <summary>
        ///   Sets up the configuration based on arguments passed in, config file, and environment
        /// </summary>
        /// <param name="args">The arguments.</param>
        /// <param name="config">The configuration.</param>
        /// <param name="fileSystem">The file system.</param>
        /// <param name="xmlService">The XML service.</param>
        /// <param name="notifyWarnLoggingAction">Notify warn logging action</param>
        public static void set_up_configuration(IList<string> args, ChocolateyConfiguration config, IFileSystem fileSystem, IXmlService xmlService, Action<string> notifyWarnLoggingAction)
        {
            set_file_configuration(config, fileSystem, xmlService, notifyWarnLoggingAction);
            ConfigurationOptions.reset_options();
            set_global_options(args, config);
            set_environment_options(config);
        }

        private static void set_file_configuration(ChocolateyConfiguration config, IFileSystem fileSystem, IXmlService xmlService, Action<string> notifyWarnLoggingAction)
        {
            var globalConfigPath = ApplicationParameters.GlobalConfigFileLocation;
            AssemblyFileExtractor.extract_text_file_from_assembly(fileSystem, Assembly.GetExecutingAssembly(), ApplicationParameters.ChocolateyConfigFileResource, globalConfigPath);

            var configFileSettings = xmlService.deserialize<ConfigFileSettings>(globalConfigPath);
            var sources = new StringBuilder();
            foreach (var source in configFileSettings.Sources.Where(s => !s.Disabled).or_empty_list_if_null())
            {
                sources.AppendFormat("{0};", source.Value);
            }
            if (sources.Length != 0)
            {
                config.Sources = sources.Remove(sources.Length - 1, 1).ToString();
            }

            set_machine_sources(config, configFileSettings);

            config.CacheLocation = !string.IsNullOrWhiteSpace(configFileSettings.CacheLocation) ? configFileSettings.CacheLocation : System.Environment.GetEnvironmentVariable("TEMP");
            if (string.IsNullOrWhiteSpace(config.CacheLocation))
            {
                config.CacheLocation = fileSystem.combine_paths(ApplicationParameters.InstallLocation, "temp");
            }

            FaultTolerance.try_catch_with_logging_exception(
                () => fileSystem.create_directory_if_not_exists(config.CacheLocation),
                "Could not create temp directory at '{0}'".format_with(config.CacheLocation),
                logWarningInsteadOfError: true);

            config.ContainsLegacyPackageInstalls = configFileSettings.ContainsLegacyPackageInstalls;
            if (configFileSettings.CommandExecutionTimeoutSeconds <= 0)
            {
                configFileSettings.CommandExecutionTimeoutSeconds = ApplicationParameters.DefaultWaitForExitInSeconds;
            }
            config.CommandExecutionTimeoutSeconds = configFileSettings.CommandExecutionTimeoutSeconds;

            set_feature_flags(config, configFileSettings);

            // save so all updated configuration items get set to existing config
            FaultTolerance.try_catch_with_logging_exception(
                () => xmlService.serialize(configFileSettings, globalConfigPath),
                "Error updating '{0}'. Please ensure you have permissions to do so".format_with(globalConfigPath),
                logWarningInsteadOfError: true);
        }

        private static void set_machine_sources(ChocolateyConfiguration config, ConfigFileSettings configFileSettings)
        {
            foreach (var source in configFileSettings.Sources.Where(s => !s.Disabled).or_empty_list_if_null())
            {
                config.MachineSources.Add(new MachineSourceConfiguration
                    {
                        Key = source.Value,
                        Name = source.Id,
                        Username = source.UserName,
                        EncryptedPassword = source.Password
                    });
            }
        }

        private static void set_feature_flags(ChocolateyConfiguration config, ConfigFileSettings configFileSettings)
        {
<<<<<<< HEAD
            config.Features.CheckSumFiles = set_feature_flag(ApplicationParameters.Features.CheckSumFiles, configFileSettings, defaultEnabled: true);
            config.Features.AutoUninstaller = set_feature_flag(ApplicationParameters.Features.AutoUninstaller, configFileSettings, defaultEnabled: true);
            config.PromptForConfirmation = !set_feature_flag(ApplicationParameters.Features.AllowGlobalConfirmation, configFileSettings, defaultEnabled: false);
=======
            config.Features.CheckSumFiles = set_feature_flag(ApplicationParameters.Features.CheckSumFiles, configFileSettings);
            config.Features.AutoUninstaller = set_feature_flag(ApplicationParameters.Features.AutoUninstaller, configFileSettings);
            config.Features.FailOnAutoUninstaller = set_feature_flag(ApplicationParameters.Features.FailOnAutoUninstaller, configFileSettings);
            config.PromptForConfirmation = !set_feature_flag(ApplicationParameters.Features.AllowGlobalConfirmation, configFileSettings);
>>>>>>> cb4ad54d
        }

        private static bool set_feature_flag(string featureName, ConfigFileSettings configFileSettings, bool defaultEnabled)
        {
            var feature = configFileSettings.Features.FirstOrDefault(f => f.Name.is_equal_to(featureName));

            if (feature == null)
            {
                configFileSettings.Features.Add(new ConfigFileFeatureSetting {Name = featureName, Enabled = defaultEnabled});
            }
            else
            {
                if (!feature.SetExplicitly && feature.Enabled != defaultEnabled)
                {
                    feature.Enabled = defaultEnabled;
                }
            }

            return feature != null ? feature.Enabled : defaultEnabled;
        }

        private static void set_global_options(IList<string> args, ChocolateyConfiguration config)
        {
            ConfigurationOptions.parse_arguments_and_update_configuration(
                args,
                config,
                (option_set) =>
                    {
                        option_set
                            .Add("d|debug",
                                 "Debug - Run in Debug Mode.",
                                 option => config.Debug = option != null)
                            .Add("v|verbose",
                                 "Verbose - See verbose messaging.",
                                 option => config.Verbose = option != null)
                            .Add("acceptlicense|accept-license",
                                 "AcceptLicense - Accept license dialogs automatically.",
                                 option => config.AcceptLicense = option != null)
                            .Add("y|yes|confirm",
                                 "Confirm all prompts - Chooses affirmative answer instead of prompting. Implies --accept-license",
                                 option =>
                                     {
                                         config.PromptForConfirmation = option == null;
                                         config.AcceptLicense = option != null;
                                     })
                            .Add("f|force",
                                 "Force - force the behavior",
                                 option => config.Force = option != null)
                            .Add("noop|whatif|what-if",
                                 "NoOp - Don't actually do anything.",
                                 option => config.Noop = option != null)
                            .Add("r|limitoutput|limit-output",
                                 "LimitOutput - Limit the output to essential information",
                                 option => config.RegularOutput = option == null)
                            .Add("execution-timeout=",
                                 "CommandExecutionTimeoutSeconds - Override the default execution timeout in the configuration of {0} seconds.".format_with(config.CommandExecutionTimeoutSeconds.to_string()),
                                 option => config.CommandExecutionTimeoutSeconds = int.Parse(option.remove_surrounding_quotes()))
                            .Add("c=|cache=|cachelocation=|cache-location=",
                                 "CacheLocation - Location for download cache, defaults to %TEMP% or value in chocolatey.config file.",
                                 option => config.CacheLocation = option.remove_surrounding_quotes())
                            .Add("allowunofficial|allow-unofficial|allowunofficialbuild|allow-unofficial-build",
                                 "AllowUnofficialBuild - When not using the official build you must set this flag for choco to continue.",
                                 option => config.AllowUnofficialBuild = option != null)
                            ;
                    },
                (unparsedArgs) =>
                    {
                        if (!string.IsNullOrWhiteSpace(config.CommandName))
                        {
                            // save help for next menu
                            config.HelpRequested = false;
                        }
                    },
                () => { },
                () =>
                    {
                        var commandsLog = new StringBuilder();
                        foreach (var command in Enum.GetValues(typeof (CommandNameType)).Cast<CommandNameType>())
                        {
                            commandsLog.AppendFormat(" * {0}\n", command.get_description_or_value());
                        }

                        "chocolatey".Log().Info(@"This is a listing of all of the different things you can pass to choco.
");
                        "chocolatey".Log().Info(ChocolateyLoggers.Important, "Commands");
                        "chocolatey".Log().Info(@"
{0}

Please run chocolatey with `choco command -help` for specific help on 
 each command.
".format_with(commandsLog.ToString()));
                        "chocolatey".Log().Info(ChocolateyLoggers.Important, @"How To Pass Options / Switches");
                        "chocolatey".Log().Info(@"
You can pass options and switches in the following ways:

 * `-`, `/`, or `--` (one character switches should not use `--`)
 * **Option Bundling / Bundled Options**: One character switches can be
   bundled. e.g. `-d` (debug), `-f` (force), `-v` (verbose), and `-y` 
   (confirm yes) can be bundled as `-dfvy`.
 * ***Note:*** If `debug` or `verbose` are bundled with local options 
   (not the global ones above), some logging may not show up until after
   the local options are parsed.
 * **Use Equals**: You can also include or not include an equals sign 
   `=` between options and values.
 * **Quote Values**: When you need to quote things, such as when using 
   spaces, please use apostrophes (`'value'`). In cmd.exe you may be 
   able to use just double quotes (`""value""`) but in powershell.exe 
   you may need to either escape the quotes with backticks 
   (`` `""value`"" ``) or use a combination of double quotes and 
   apostrophes (`""'value'""`). This is due to the hand off to 
   PowerShell - it seems to strip off the outer set of quotes.
 * Options and switches apply to all items passed, so if you are 
   installing multiple packages, and you use `--version=1.0.0`, choco 
   is going to look for and try to install version 1.0.0 of every 
   package passed. So please split out multiple package calls when 
   wanting to pass specific options.
");
                        "chocolatey".Log().Info(ChocolateyLoggers.Important, "Default Options and Switches");
                    });
        }

        private static void set_environment_options(ChocolateyConfiguration config)
        {
            config.Information.PlatformType = Platform.get_platform();
            config.Information.PlatformVersion = Platform.get_version();
            config.Information.PlatformName = Platform.get_name();
            config.Information.ChocolateyVersion = VersionInformation.get_current_assembly_version();
            config.Information.ChocolateyProductVersion = VersionInformation.get_current_informational_version();
            config.Information.FullName = Assembly.GetExecutingAssembly().FullName;
            config.Information.Is64Bit = Environment.Is64BitOperatingSystem;
            config.Information.IsInteractive = Environment.UserInteractive;
            config.Information.IsUserAdministrator = ProcessInformation.user_is_administrator();
            config.Information.IsProcessElevated = ProcessInformation.process_is_elevated();
        }
    }
}<|MERGE_RESOLUTION|>--- conflicted
+++ resolved
@@ -1,275 +1,269 @@
-﻿// Copyright © 2011 - Present RealDimensions Software, LLC
-// 
-// Licensed under the Apache License, Version 2.0 (the "License");
-// you may not use this file except in compliance with the License.
-// 
-// You may obtain a copy of the License at
-// 
-// 	http://www.apache.org/licenses/LICENSE-2.0
-// 
-// Unless required by applicable law or agreed to in writing, software
-// distributed under the License is distributed on an "AS IS" BASIS,
-// WITHOUT WARRANTIES OR CONDITIONS OF ANY KIND, either express or implied.
-// See the License for the specific language governing permissions and
-// limitations under the License.
-
-namespace chocolatey.infrastructure.app.builders
-{
-    using System;
-    using System.Collections.Generic;
-    using System.ComponentModel;
-    using System.Linq;
-    using System.Text;
-    using adapters;
-    using configuration;
-    using domain;
-    using extractors;
-    using filesystem;
-    using information;
-    using infrastructure.services;
-    using logging;
-    using platforms;
-    using tolerance;
-    using Environment = adapters.Environment;
-
-    /// <summary>
-    ///   Responsible for gathering all configuration related information and producing the ChocolateyConfig
-    /// </summary>
-    public static class ConfigurationBuilder
-    {
-        private static Lazy<IEnvironment> _environmentInitializer = new Lazy<IEnvironment>(() => new Environment());
-
-        [EditorBrowsable(EditorBrowsableState.Never)]
-        public static void initialize_with(Lazy<IEnvironment> environment)
-        {
-            _environmentInitializer = environment;
-        }
-
-        private static IEnvironment Environment
-        {
-            get { return _environmentInitializer.Value; }
-        }
-
-        /// <summary>
-        ///   Sets up the configuration based on arguments passed in, config file, and environment
-        /// </summary>
-        /// <param name="args">The arguments.</param>
-        /// <param name="config">The configuration.</param>
-        /// <param name="fileSystem">The file system.</param>
-        /// <param name="xmlService">The XML service.</param>
-        /// <param name="notifyWarnLoggingAction">Notify warn logging action</param>
-        public static void set_up_configuration(IList<string> args, ChocolateyConfiguration config, IFileSystem fileSystem, IXmlService xmlService, Action<string> notifyWarnLoggingAction)
-        {
-            set_file_configuration(config, fileSystem, xmlService, notifyWarnLoggingAction);
-            ConfigurationOptions.reset_options();
-            set_global_options(args, config);
-            set_environment_options(config);
-        }
-
-        private static void set_file_configuration(ChocolateyConfiguration config, IFileSystem fileSystem, IXmlService xmlService, Action<string> notifyWarnLoggingAction)
-        {
-            var globalConfigPath = ApplicationParameters.GlobalConfigFileLocation;
-            AssemblyFileExtractor.extract_text_file_from_assembly(fileSystem, Assembly.GetExecutingAssembly(), ApplicationParameters.ChocolateyConfigFileResource, globalConfigPath);
-
-            var configFileSettings = xmlService.deserialize<ConfigFileSettings>(globalConfigPath);
-            var sources = new StringBuilder();
-            foreach (var source in configFileSettings.Sources.Where(s => !s.Disabled).or_empty_list_if_null())
-            {
-                sources.AppendFormat("{0};", source.Value);
-            }
-            if (sources.Length != 0)
-            {
-                config.Sources = sources.Remove(sources.Length - 1, 1).ToString();
-            }
-
-            set_machine_sources(config, configFileSettings);
-
-            config.CacheLocation = !string.IsNullOrWhiteSpace(configFileSettings.CacheLocation) ? configFileSettings.CacheLocation : System.Environment.GetEnvironmentVariable("TEMP");
-            if (string.IsNullOrWhiteSpace(config.CacheLocation))
-            {
-                config.CacheLocation = fileSystem.combine_paths(ApplicationParameters.InstallLocation, "temp");
-            }
-
-            FaultTolerance.try_catch_with_logging_exception(
-                () => fileSystem.create_directory_if_not_exists(config.CacheLocation),
-                "Could not create temp directory at '{0}'".format_with(config.CacheLocation),
-                logWarningInsteadOfError: true);
-
-            config.ContainsLegacyPackageInstalls = configFileSettings.ContainsLegacyPackageInstalls;
-            if (configFileSettings.CommandExecutionTimeoutSeconds <= 0)
-            {
-                configFileSettings.CommandExecutionTimeoutSeconds = ApplicationParameters.DefaultWaitForExitInSeconds;
-            }
-            config.CommandExecutionTimeoutSeconds = configFileSettings.CommandExecutionTimeoutSeconds;
-
-            set_feature_flags(config, configFileSettings);
-
-            // save so all updated configuration items get set to existing config
-            FaultTolerance.try_catch_with_logging_exception(
-                () => xmlService.serialize(configFileSettings, globalConfigPath),
-                "Error updating '{0}'. Please ensure you have permissions to do so".format_with(globalConfigPath),
-                logWarningInsteadOfError: true);
-        }
-
-        private static void set_machine_sources(ChocolateyConfiguration config, ConfigFileSettings configFileSettings)
-        {
-            foreach (var source in configFileSettings.Sources.Where(s => !s.Disabled).or_empty_list_if_null())
-            {
-                config.MachineSources.Add(new MachineSourceConfiguration
-                    {
-                        Key = source.Value,
-                        Name = source.Id,
-                        Username = source.UserName,
-                        EncryptedPassword = source.Password
-                    });
-            }
-        }
-
-        private static void set_feature_flags(ChocolateyConfiguration config, ConfigFileSettings configFileSettings)
-        {
-<<<<<<< HEAD
-            config.Features.CheckSumFiles = set_feature_flag(ApplicationParameters.Features.CheckSumFiles, configFileSettings, defaultEnabled: true);
-            config.Features.AutoUninstaller = set_feature_flag(ApplicationParameters.Features.AutoUninstaller, configFileSettings, defaultEnabled: true);
-            config.PromptForConfirmation = !set_feature_flag(ApplicationParameters.Features.AllowGlobalConfirmation, configFileSettings, defaultEnabled: false);
-=======
-            config.Features.CheckSumFiles = set_feature_flag(ApplicationParameters.Features.CheckSumFiles, configFileSettings);
-            config.Features.AutoUninstaller = set_feature_flag(ApplicationParameters.Features.AutoUninstaller, configFileSettings);
-            config.Features.FailOnAutoUninstaller = set_feature_flag(ApplicationParameters.Features.FailOnAutoUninstaller, configFileSettings);
-            config.PromptForConfirmation = !set_feature_flag(ApplicationParameters.Features.AllowGlobalConfirmation, configFileSettings);
->>>>>>> cb4ad54d
-        }
-
-        private static bool set_feature_flag(string featureName, ConfigFileSettings configFileSettings, bool defaultEnabled)
-        {
-            var feature = configFileSettings.Features.FirstOrDefault(f => f.Name.is_equal_to(featureName));
-
-            if (feature == null)
-            {
-                configFileSettings.Features.Add(new ConfigFileFeatureSetting {Name = featureName, Enabled = defaultEnabled});
-            }
-            else
-            {
-                if (!feature.SetExplicitly && feature.Enabled != defaultEnabled)
-                {
-                    feature.Enabled = defaultEnabled;
-                }
-            }
-
-            return feature != null ? feature.Enabled : defaultEnabled;
-        }
-
-        private static void set_global_options(IList<string> args, ChocolateyConfiguration config)
-        {
-            ConfigurationOptions.parse_arguments_and_update_configuration(
-                args,
-                config,
-                (option_set) =>
-                    {
-                        option_set
-                            .Add("d|debug",
-                                 "Debug - Run in Debug Mode.",
-                                 option => config.Debug = option != null)
-                            .Add("v|verbose",
-                                 "Verbose - See verbose messaging.",
-                                 option => config.Verbose = option != null)
-                            .Add("acceptlicense|accept-license",
-                                 "AcceptLicense - Accept license dialogs automatically.",
-                                 option => config.AcceptLicense = option != null)
-                            .Add("y|yes|confirm",
-                                 "Confirm all prompts - Chooses affirmative answer instead of prompting. Implies --accept-license",
-                                 option =>
-                                     {
-                                         config.PromptForConfirmation = option == null;
-                                         config.AcceptLicense = option != null;
-                                     })
-                            .Add("f|force",
-                                 "Force - force the behavior",
-                                 option => config.Force = option != null)
-                            .Add("noop|whatif|what-if",
-                                 "NoOp - Don't actually do anything.",
-                                 option => config.Noop = option != null)
-                            .Add("r|limitoutput|limit-output",
-                                 "LimitOutput - Limit the output to essential information",
-                                 option => config.RegularOutput = option == null)
-                            .Add("execution-timeout=",
-                                 "CommandExecutionTimeoutSeconds - Override the default execution timeout in the configuration of {0} seconds.".format_with(config.CommandExecutionTimeoutSeconds.to_string()),
-                                 option => config.CommandExecutionTimeoutSeconds = int.Parse(option.remove_surrounding_quotes()))
-                            .Add("c=|cache=|cachelocation=|cache-location=",
-                                 "CacheLocation - Location for download cache, defaults to %TEMP% or value in chocolatey.config file.",
-                                 option => config.CacheLocation = option.remove_surrounding_quotes())
-                            .Add("allowunofficial|allow-unofficial|allowunofficialbuild|allow-unofficial-build",
-                                 "AllowUnofficialBuild - When not using the official build you must set this flag for choco to continue.",
-                                 option => config.AllowUnofficialBuild = option != null)
-                            ;
-                    },
-                (unparsedArgs) =>
-                    {
-                        if (!string.IsNullOrWhiteSpace(config.CommandName))
-                        {
-                            // save help for next menu
-                            config.HelpRequested = false;
-                        }
-                    },
-                () => { },
-                () =>
-                    {
-                        var commandsLog = new StringBuilder();
-                        foreach (var command in Enum.GetValues(typeof (CommandNameType)).Cast<CommandNameType>())
-                        {
-                            commandsLog.AppendFormat(" * {0}\n", command.get_description_or_value());
-                        }
-
-                        "chocolatey".Log().Info(@"This is a listing of all of the different things you can pass to choco.
-");
-                        "chocolatey".Log().Info(ChocolateyLoggers.Important, "Commands");
-                        "chocolatey".Log().Info(@"
-{0}
-
-Please run chocolatey with `choco command -help` for specific help on 
- each command.
-".format_with(commandsLog.ToString()));
-                        "chocolatey".Log().Info(ChocolateyLoggers.Important, @"How To Pass Options / Switches");
-                        "chocolatey".Log().Info(@"
-You can pass options and switches in the following ways:
-
- * `-`, `/`, or `--` (one character switches should not use `--`)
- * **Option Bundling / Bundled Options**: One character switches can be
-   bundled. e.g. `-d` (debug), `-f` (force), `-v` (verbose), and `-y` 
-   (confirm yes) can be bundled as `-dfvy`.
- * ***Note:*** If `debug` or `verbose` are bundled with local options 
-   (not the global ones above), some logging may not show up until after
-   the local options are parsed.
- * **Use Equals**: You can also include or not include an equals sign 
-   `=` between options and values.
- * **Quote Values**: When you need to quote things, such as when using 
-   spaces, please use apostrophes (`'value'`). In cmd.exe you may be 
-   able to use just double quotes (`""value""`) but in powershell.exe 
-   you may need to either escape the quotes with backticks 
-   (`` `""value`"" ``) or use a combination of double quotes and 
-   apostrophes (`""'value'""`). This is due to the hand off to 
-   PowerShell - it seems to strip off the outer set of quotes.
- * Options and switches apply to all items passed, so if you are 
-   installing multiple packages, and you use `--version=1.0.0`, choco 
-   is going to look for and try to install version 1.0.0 of every 
-   package passed. So please split out multiple package calls when 
-   wanting to pass specific options.
-");
-                        "chocolatey".Log().Info(ChocolateyLoggers.Important, "Default Options and Switches");
-                    });
-        }
-
-        private static void set_environment_options(ChocolateyConfiguration config)
-        {
-            config.Information.PlatformType = Platform.get_platform();
-            config.Information.PlatformVersion = Platform.get_version();
-            config.Information.PlatformName = Platform.get_name();
-            config.Information.ChocolateyVersion = VersionInformation.get_current_assembly_version();
-            config.Information.ChocolateyProductVersion = VersionInformation.get_current_informational_version();
-            config.Information.FullName = Assembly.GetExecutingAssembly().FullName;
-            config.Information.Is64Bit = Environment.Is64BitOperatingSystem;
-            config.Information.IsInteractive = Environment.UserInteractive;
-            config.Information.IsUserAdministrator = ProcessInformation.user_is_administrator();
-            config.Information.IsProcessElevated = ProcessInformation.process_is_elevated();
-        }
-    }
+﻿// Copyright © 2011 - Present RealDimensions Software, LLC
+// 
+// Licensed under the Apache License, Version 2.0 (the "License");
+// you may not use this file except in compliance with the License.
+// 
+// You may obtain a copy of the License at
+// 
+// 	http://www.apache.org/licenses/LICENSE-2.0
+// 
+// Unless required by applicable law or agreed to in writing, software
+// distributed under the License is distributed on an "AS IS" BASIS,
+// WITHOUT WARRANTIES OR CONDITIONS OF ANY KIND, either express or implied.
+// See the License for the specific language governing permissions and
+// limitations under the License.
+
+namespace chocolatey.infrastructure.app.builders
+{
+    using System;
+    using System.Collections.Generic;
+    using System.ComponentModel;
+    using System.Linq;
+    using System.Text;
+    using adapters;
+    using configuration;
+    using domain;
+    using extractors;
+    using filesystem;
+    using information;
+    using infrastructure.services;
+    using logging;
+    using platforms;
+    using tolerance;
+    using Environment = adapters.Environment;
+
+    /// <summary>
+    ///   Responsible for gathering all configuration related information and producing the ChocolateyConfig
+    /// </summary>
+    public static class ConfigurationBuilder
+    {
+        private static Lazy<IEnvironment> _environmentInitializer = new Lazy<IEnvironment>(() => new Environment());
+
+        [EditorBrowsable(EditorBrowsableState.Never)]
+        public static void initialize_with(Lazy<IEnvironment> environment)
+        {
+            _environmentInitializer = environment;
+        }
+
+        private static IEnvironment Environment
+        {
+            get { return _environmentInitializer.Value; }
+        }
+
+        /// <summary>
+        ///   Sets up the configuration based on arguments passed in, config file, and environment
+        /// </summary>
+        /// <param name="args">The arguments.</param>
+        /// <param name="config">The configuration.</param>
+        /// <param name="fileSystem">The file system.</param>
+        /// <param name="xmlService">The XML service.</param>
+        /// <param name="notifyWarnLoggingAction">Notify warn logging action</param>
+        public static void set_up_configuration(IList<string> args, ChocolateyConfiguration config, IFileSystem fileSystem, IXmlService xmlService, Action<string> notifyWarnLoggingAction)
+        {
+            set_file_configuration(config, fileSystem, xmlService, notifyWarnLoggingAction);
+            ConfigurationOptions.reset_options();
+            set_global_options(args, config);
+            set_environment_options(config);
+        }
+
+        private static void set_file_configuration(ChocolateyConfiguration config, IFileSystem fileSystem, IXmlService xmlService, Action<string> notifyWarnLoggingAction)
+        {
+            var globalConfigPath = ApplicationParameters.GlobalConfigFileLocation;
+            AssemblyFileExtractor.extract_text_file_from_assembly(fileSystem, Assembly.GetExecutingAssembly(), ApplicationParameters.ChocolateyConfigFileResource, globalConfigPath);
+
+            var configFileSettings = xmlService.deserialize<ConfigFileSettings>(globalConfigPath);
+            var sources = new StringBuilder();
+            foreach (var source in configFileSettings.Sources.Where(s => !s.Disabled).or_empty_list_if_null())
+            {
+                sources.AppendFormat("{0};", source.Value);
+            }
+            if (sources.Length != 0)
+            {
+                config.Sources = sources.Remove(sources.Length - 1, 1).ToString();
+            }
+
+            set_machine_sources(config, configFileSettings);
+
+            config.CacheLocation = !string.IsNullOrWhiteSpace(configFileSettings.CacheLocation) ? configFileSettings.CacheLocation : System.Environment.GetEnvironmentVariable("TEMP");
+            if (string.IsNullOrWhiteSpace(config.CacheLocation))
+            {
+                config.CacheLocation = fileSystem.combine_paths(ApplicationParameters.InstallLocation, "temp");
+            }
+
+            FaultTolerance.try_catch_with_logging_exception(
+                () => fileSystem.create_directory_if_not_exists(config.CacheLocation),
+                "Could not create temp directory at '{0}'".format_with(config.CacheLocation),
+                logWarningInsteadOfError: true);
+
+            config.ContainsLegacyPackageInstalls = configFileSettings.ContainsLegacyPackageInstalls;
+            if (configFileSettings.CommandExecutionTimeoutSeconds <= 0)
+            {
+                configFileSettings.CommandExecutionTimeoutSeconds = ApplicationParameters.DefaultWaitForExitInSeconds;
+            }
+            config.CommandExecutionTimeoutSeconds = configFileSettings.CommandExecutionTimeoutSeconds;
+
+            set_feature_flags(config, configFileSettings);
+
+            // save so all updated configuration items get set to existing config
+            FaultTolerance.try_catch_with_logging_exception(
+                () => xmlService.serialize(configFileSettings, globalConfigPath),
+                "Error updating '{0}'. Please ensure you have permissions to do so".format_with(globalConfigPath),
+                logWarningInsteadOfError: true);
+        }
+
+        private static void set_machine_sources(ChocolateyConfiguration config, ConfigFileSettings configFileSettings)
+        {
+            foreach (var source in configFileSettings.Sources.Where(s => !s.Disabled).or_empty_list_if_null())
+            {
+                config.MachineSources.Add(new MachineSourceConfiguration
+                    {
+                        Key = source.Value,
+                        Name = source.Id,
+                        Username = source.UserName,
+                        EncryptedPassword = source.Password
+                    });
+            }
+        }
+
+        private static void set_feature_flags(ChocolateyConfiguration config, ConfigFileSettings configFileSettings)
+        {
+            config.Features.CheckSumFiles = set_feature_flag(ApplicationParameters.Features.CheckSumFiles, configFileSettings, defaultEnabled: true);
+            config.Features.AutoUninstaller = set_feature_flag(ApplicationParameters.Features.AutoUninstaller, configFileSettings, defaultEnabled: true);
+            config.Features.FailOnAutoUninstaller = set_feature_flag(ApplicationParameters.Features.FailOnAutoUninstaller, configFileSettings, defaultEnabled: false);
+            config.PromptForConfirmation = !set_feature_flag(ApplicationParameters.Features.AllowGlobalConfirmation, configFileSettings, defaultEnabled: false);
+        }
+
+        private static bool set_feature_flag(string featureName, ConfigFileSettings configFileSettings, bool defaultEnabled)
+        {
+            var feature = configFileSettings.Features.FirstOrDefault(f => f.Name.is_equal_to(featureName));
+
+            if (feature == null)
+            {
+                configFileSettings.Features.Add(new ConfigFileFeatureSetting {Name = featureName, Enabled = defaultEnabled});
+            }
+            else
+            {
+                if (!feature.SetExplicitly && feature.Enabled != defaultEnabled)
+                {
+                    feature.Enabled = defaultEnabled;
+                }
+            }
+
+            return feature != null ? feature.Enabled : defaultEnabled;
+        }
+
+        private static void set_global_options(IList<string> args, ChocolateyConfiguration config)
+        {
+            ConfigurationOptions.parse_arguments_and_update_configuration(
+                args,
+                config,
+                (option_set) =>
+                    {
+                        option_set
+                            .Add("d|debug",
+                                 "Debug - Run in Debug Mode.",
+                                 option => config.Debug = option != null)
+                            .Add("v|verbose",
+                                 "Verbose - See verbose messaging.",
+                                 option => config.Verbose = option != null)
+                            .Add("acceptlicense|accept-license",
+                                 "AcceptLicense - Accept license dialogs automatically.",
+                                 option => config.AcceptLicense = option != null)
+                            .Add("y|yes|confirm",
+                                 "Confirm all prompts - Chooses affirmative answer instead of prompting. Implies --accept-license",
+                                 option =>
+                                     {
+                                         config.PromptForConfirmation = option == null;
+                                         config.AcceptLicense = option != null;
+                                     })
+                            .Add("f|force",
+                                 "Force - force the behavior",
+                                 option => config.Force = option != null)
+                            .Add("noop|whatif|what-if",
+                                 "NoOp - Don't actually do anything.",
+                                 option => config.Noop = option != null)
+                            .Add("r|limitoutput|limit-output",
+                                 "LimitOutput - Limit the output to essential information",
+                                 option => config.RegularOutput = option == null)
+                            .Add("execution-timeout=",
+                                 "CommandExecutionTimeoutSeconds - Override the default execution timeout in the configuration of {0} seconds.".format_with(config.CommandExecutionTimeoutSeconds.to_string()),
+                                 option => config.CommandExecutionTimeoutSeconds = int.Parse(option.remove_surrounding_quotes()))
+                            .Add("c=|cache=|cachelocation=|cache-location=",
+                                 "CacheLocation - Location for download cache, defaults to %TEMP% or value in chocolatey.config file.",
+                                 option => config.CacheLocation = option.remove_surrounding_quotes())
+                            .Add("allowunofficial|allow-unofficial|allowunofficialbuild|allow-unofficial-build",
+                                 "AllowUnofficialBuild - When not using the official build you must set this flag for choco to continue.",
+                                 option => config.AllowUnofficialBuild = option != null)
+                            ;
+                    },
+                (unparsedArgs) =>
+                    {
+                        if (!string.IsNullOrWhiteSpace(config.CommandName))
+                        {
+                            // save help for next menu
+                            config.HelpRequested = false;
+                        }
+                    },
+                () => { },
+                () =>
+                    {
+                        var commandsLog = new StringBuilder();
+                        foreach (var command in Enum.GetValues(typeof (CommandNameType)).Cast<CommandNameType>())
+                        {
+                            commandsLog.AppendFormat(" * {0}\n", command.get_description_or_value());
+                        }
+
+                        "chocolatey".Log().Info(@"This is a listing of all of the different things you can pass to choco.
+");
+                        "chocolatey".Log().Info(ChocolateyLoggers.Important, "Commands");
+                        "chocolatey".Log().Info(@"
+{0}
+
+Please run chocolatey with `choco command -help` for specific help on 
+ each command.
+".format_with(commandsLog.ToString()));
+                        "chocolatey".Log().Info(ChocolateyLoggers.Important, @"How To Pass Options / Switches");
+                        "chocolatey".Log().Info(@"
+You can pass options and switches in the following ways:
+
+ * `-`, `/`, or `--` (one character switches should not use `--`)
+ * **Option Bundling / Bundled Options**: One character switches can be
+   bundled. e.g. `-d` (debug), `-f` (force), `-v` (verbose), and `-y` 
+   (confirm yes) can be bundled as `-dfvy`.
+ * ***Note:*** If `debug` or `verbose` are bundled with local options 
+   (not the global ones above), some logging may not show up until after
+   the local options are parsed.
+ * **Use Equals**: You can also include or not include an equals sign 
+   `=` between options and values.
+ * **Quote Values**: When you need to quote things, such as when using 
+   spaces, please use apostrophes (`'value'`). In cmd.exe you may be 
+   able to use just double quotes (`""value""`) but in powershell.exe 
+   you may need to either escape the quotes with backticks 
+   (`` `""value`"" ``) or use a combination of double quotes and 
+   apostrophes (`""'value'""`). This is due to the hand off to 
+   PowerShell - it seems to strip off the outer set of quotes.
+ * Options and switches apply to all items passed, so if you are 
+   installing multiple packages, and you use `--version=1.0.0`, choco 
+   is going to look for and try to install version 1.0.0 of every 
+   package passed. So please split out multiple package calls when 
+   wanting to pass specific options.
+");
+                        "chocolatey".Log().Info(ChocolateyLoggers.Important, "Default Options and Switches");
+                    });
+        }
+
+        private static void set_environment_options(ChocolateyConfiguration config)
+        {
+            config.Information.PlatformType = Platform.get_platform();
+            config.Information.PlatformVersion = Platform.get_version();
+            config.Information.PlatformName = Platform.get_name();
+            config.Information.ChocolateyVersion = VersionInformation.get_current_assembly_version();
+            config.Information.ChocolateyProductVersion = VersionInformation.get_current_informational_version();
+            config.Information.FullName = Assembly.GetExecutingAssembly().FullName;
+            config.Information.Is64Bit = Environment.Is64BitOperatingSystem;
+            config.Information.IsInteractive = Environment.UserInteractive;
+            config.Information.IsUserAdministrator = ProcessInformation.user_is_administrator();
+            config.Information.IsProcessElevated = ProcessInformation.process_is_elevated();
+        }
+    }
 }