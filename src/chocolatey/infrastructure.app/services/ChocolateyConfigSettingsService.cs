--- conflicted
+++ resolved
@@ -1,363 +1,359 @@
-﻿// Copyright © 2011 - Present RealDimensions Software, LLC
-// 
-// Licensed under the Apache License, Version 2.0 (the "License");
-// you may not use this file except in compliance with the License.
-// 
-// You may obtain a copy of the License at
-// 
-// 	http://www.apache.org/licenses/LICENSE-2.0
-// 
-// Unless required by applicable law or agreed to in writing, software
-// distributed under the License is distributed on an "AS IS" BASIS,
-// WITHOUT WARRANTIES OR CONDITIONS OF ANY KIND, either express or implied.
-// See the License for the specific language governing permissions and
-// limitations under the License.
-
-namespace chocolatey.infrastructure.app.services
-{
-    using System;
-    using System.Collections.Generic;
-    using System.Linq;
-    using configuration;
-    using infrastructure.services;
-    using logging;
-    using nuget;
-
-    internal class ChocolateyConfigSettingsService : IChocolateyConfigSettingsService
-    {
-        private readonly Lazy<ConfigFileSettings> _configFileSettings;
-        private readonly IXmlService _xmlService;
-        private const string NO_CHANGE_MESSAGE = "Nothing to change. Config already set.";
-
-        private ConfigFileSettings configFileSettings
-        {
-            get { return _configFileSettings.Value; }
-        }
-
-        public ChocolateyConfigSettingsService(IXmlService xmlService)
-        {
-            _xmlService = xmlService;
-            _configFileSettings = new Lazy<ConfigFileSettings>(() => _xmlService.deserialize<ConfigFileSettings>(ApplicationParameters.GlobalConfigFileLocation));
-        }
-
-        public void noop(ChocolateyConfiguration configuration)
-        {
-            this.Log().Info("Would have made a change to the configuration.");
-        }
-
-        public IEnumerable<ChocolateySource> source_list(ChocolateyConfiguration configuration)
-        {
-            var list = new List<ChocolateySource>();
-            foreach (var source in configFileSettings.Sources)
-            {
-<<<<<<< HEAD
-                if (configuration.RegularOutput) { 
-                    this.Log().Info(() => "{0}{1} - {2}".format_with(source.Id, source.Disabled ? " [Disabled]" : string.Empty, source.Value));
-                }
-                list.Add(new ChocolateySource {
-                    Id = source.Id,
-                    Value = source.Value,
-                    Disabled =  source.Disabled,
-                    Authenticated = string.IsNullOrWhiteSpace(source.Password)
-                });
-=======
-                this.Log().Info(() => "{0}{1} - {2} {3}| Priority {4}.".format_with(
-                    source.Id, 
-                    source.Disabled ? " [Disabled]" : string.Empty, 
-                    source.Value,
-                    string.IsNullOrWhiteSpace(source.UserName) ? string.Empty : "(Authenticated)", 
-                    source.Priority));
->>>>>>> 362507ce
-            }
-            return list;
-        }
-
-        public void source_add(ChocolateyConfiguration configuration)
-        {
-            var source = configFileSettings.Sources.FirstOrDefault(p => p.Id.is_equal_to(configuration.SourceCommand.Name));
-            if (source == null)
-            {
-                source = new ConfigFileSourceSetting
-                {
-                    Id = configuration.SourceCommand.Name,
-                    Value = configuration.Sources,
-                    UserName = configuration.SourceCommand.Username,
-                    Password = NugetEncryptionUtility.EncryptString(configuration.SourceCommand.Password),
-                    Priority = configuration.SourceCommand.Priority
-                };
-                configFileSettings.Sources.Add(source);
-
-                _xmlService.serialize(configFileSettings, ApplicationParameters.GlobalConfigFileLocation);
-                this.Log().Warn(() => "Added {0} - {1} (Priority {2})".format_with(source.Id, source.Value, source.Priority));
-            }
-            else
-            {
-                var currentPassword = string.IsNullOrWhiteSpace(source.Password) ? null : NugetEncryptionUtility.DecryptString(source.Password);
-                if (configuration.Sources.is_equal_to(source.Value) &&
-                    configuration.SourceCommand.Priority == source.Priority &&
-                    configuration.SourceCommand.Username.is_equal_to(source.UserName) &&
-                    configuration.SourceCommand.Password.is_equal_to(currentPassword)
-                    )
-                {
-                    this.Log().Warn(NO_CHANGE_MESSAGE);
-                }
-                else
-                {
-                    source.Value = configuration.Sources;
-                    source.Priority = configuration.SourceCommand.Priority;
-                    source.UserName = configuration.SourceCommand.Username;
-                    source.Password = NugetEncryptionUtility.EncryptString(configuration.SourceCommand.Password);
-
-                    _xmlService.serialize(configFileSettings, ApplicationParameters.GlobalConfigFileLocation);
-                    this.Log().Warn(() => "Updated {0} - {1} (Priority {2})".format_with(source.Id, source.Value, source.Priority));
-                }
-            }
-        }
-
-        public void source_remove(ChocolateyConfiguration configuration)
-        {
-            var source = configFileSettings.Sources.FirstOrDefault(p => p.Id.is_equal_to(configuration.SourceCommand.Name));
-            if (source != null)
-            {
-                configFileSettings.Sources.Remove(source);
-                _xmlService.serialize(configFileSettings, ApplicationParameters.GlobalConfigFileLocation);
-
-                this.Log().Warn(() => "Removed {0}".format_with(source.Id));
-            }
-            else
-            {
-                this.Log().Warn(NO_CHANGE_MESSAGE);
-            }
-        }
-
-        public void source_disable(ChocolateyConfiguration configuration)
-        {
-            var source = configFileSettings.Sources.FirstOrDefault(p => p.Id.is_equal_to(configuration.SourceCommand.Name));
-            if (source != null && !source.Disabled)
-            {
-                source.Disabled = true;
-                _xmlService.serialize(configFileSettings, ApplicationParameters.GlobalConfigFileLocation);
-                this.Log().Warn(() => "Disabled {0}".format_with(source.Id));
-            }
-            else
-            {
-                this.Log().Warn(NO_CHANGE_MESSAGE);
-            }
-        }
-
-        public void source_enable(ChocolateyConfiguration configuration)
-        {
-            var source = configFileSettings.Sources.FirstOrDefault(p => p.Id.is_equal_to(configuration.SourceCommand.Name));
-            if (source != null && source.Disabled)
-            {
-                source.Disabled = false;
-                _xmlService.serialize(configFileSettings, ApplicationParameters.GlobalConfigFileLocation);
-                this.Log().Warn(() => "Enabled {0}".format_with(source.Id));
-            }
-            else
-            {
-                this.Log().Warn(NO_CHANGE_MESSAGE);
-            }
-        }
-
-        public void feature_list(ChocolateyConfiguration configuration)
-        {
-            foreach (var feature in configFileSettings.Features)
-            {
-                this.Log().Info(() => "{0} - {1} | {2}".format_with(feature.Name, !feature.Enabled ? "[Disabled]" : "[Enabled]", feature.Description));
-            }
-        }
-
-        public void feature_disable(ChocolateyConfiguration configuration)
-        {
-            var feature = configFileSettings.Features.FirstOrDefault(p => p.Name.is_equal_to(configuration.FeatureCommand.Name));
-            if (feature == null)
-            {
-                throw new ApplicationException("Feature '{0}' not found".format_with(configuration.FeatureCommand.Name));
-            }
-
-            if (feature.Enabled || !feature.SetExplicitly)
-            {
-                if (!feature.Enabled && !feature.SetExplicitly)
-                {
-                    this.Log().Info(() => "{0} was disabled by default. Explicitly setting value.".format_with(feature.Name));
-                }
-                feature.Enabled = false;
-                feature.SetExplicitly = true;
-                _xmlService.serialize(configFileSettings, ApplicationParameters.GlobalConfigFileLocation);
-                this.Log().Warn(() => "Disabled {0}".format_with(feature.Name));
-            }
-            else
-            {
-                this.Log().Warn(NO_CHANGE_MESSAGE);
-            }
-        }
-
-        public void feature_enable(ChocolateyConfiguration configuration)
-        {
-            var feature = configFileSettings.Features.FirstOrDefault(p => p.Name.is_equal_to(configuration.FeatureCommand.Name));
-
-            if (feature == null)
-            {
-                throw new ApplicationException("Feature '{0}' not found".format_with(configuration.FeatureCommand.Name));
-            }
-
-            if (!feature.Enabled || !feature.SetExplicitly)
-            {
-                if (feature.Enabled && !feature.SetExplicitly)
-                {
-                    this.Log().Info(() => "{0} was enabled by default. Explicitly setting value.".format_with(feature.Name));
-                }
-                feature.Enabled = true;
-                feature.SetExplicitly = true;
-                _xmlService.serialize(configFileSettings, ApplicationParameters.GlobalConfigFileLocation);
-                this.Log().Warn(() => "Enabled {0}".format_with(feature.Name));
-            }
-            else
-            {
-                this.Log().Warn(NO_CHANGE_MESSAGE);
-            }
-        }
-
-        public string get_api_key(ChocolateyConfiguration configuration, Action<ConfigFileApiKeySetting> keyAction)
-        {
-            string apiKeyValue = null;
-
-            if (!string.IsNullOrWhiteSpace(configuration.Sources))
-            {
-                var apiKey = configFileSettings.ApiKeys.FirstOrDefault(p => p.Source.TrimEnd('/').is_equal_to(configuration.Sources.TrimEnd('/')));
-                if (apiKey != null)
-                {
-                    apiKeyValue = NugetEncryptionUtility.DecryptString(apiKey.Key).to_string();
-
-                    if (keyAction != null)
-                    {
-                        keyAction.Invoke(new ConfigFileApiKeySetting {Key = apiKeyValue, Source = apiKey.Source});
-                    }
-                }
-            }
-            else
-            {
-                foreach (var apiKey in configFileSettings.ApiKeys.or_empty_list_if_null())
-                {
-                    var keyValue = NugetEncryptionUtility.DecryptString(apiKey.Key).to_string();
-                    if (keyAction != null)
-                    {
-                        keyAction.Invoke(new ConfigFileApiKeySetting {Key = keyValue, Source = apiKey.Source});
-                    }
-                }
-            }
-
-            return apiKeyValue;
-        }
-
-        public void set_api_key(ChocolateyConfiguration configuration)
-        {
-            var apiKey = configFileSettings.ApiKeys.FirstOrDefault(p => p.Source.is_equal_to(configuration.Sources));
-            if (apiKey == null)
-            {
-                configFileSettings.ApiKeys.Add(new ConfigFileApiKeySetting
-                    {
-                        Source = configuration.Sources,
-                        Key = NugetEncryptionUtility.EncryptString(configuration.ApiKeyCommand.Key),
-                    });
-
-                _xmlService.serialize(configFileSettings, ApplicationParameters.GlobalConfigFileLocation);
-
-                this.Log().Info(() => "Added ApiKey for {0}".format_with(configuration.Sources));
-            }
-            else
-            {
-                if (!NugetEncryptionUtility.DecryptString(apiKey.Key).to_string().is_equal_to(configuration.ApiKeyCommand.Key))
-                {
-                    apiKey.Key = NugetEncryptionUtility.EncryptString(configuration.ApiKeyCommand.Key);
-                    _xmlService.serialize(configFileSettings, ApplicationParameters.GlobalConfigFileLocation);
-                    this.Log().Info(() => "Updated ApiKey for {0}".format_with(configuration.Sources));
-                }
-                else this.Log().Warn(NO_CHANGE_MESSAGE);
-            }
-        }
-
-        public void config_list(ChocolateyConfiguration configuration)
-        {
-            this.Log().Info(ChocolateyLoggers.Important, "Settings");
-            foreach (var config in configFileSettings.ConfigSettings)
-            {
-                this.Log().Info(() => "{0} = {1} | {2}".format_with(config.Key, config.Value, config.Description));
-            }
-
-            this.Log().Info("");
-            this.Log().Info(ChocolateyLoggers.Important, "Sources");
-            source_list(configuration);
-            this.Log().Info("");
-            this.Log().Info(@"NOTE: Use choco source to interact with sources.");
-            this.Log().Info("");
-            this.Log().Info(ChocolateyLoggers.Important, "Features");
-            feature_list(configuration);
-            this.Log().Info("");
-            this.Log().Info(@"NOTE: Use choco feature to interact with features.");
-            ;
-            this.Log().Info("");
-            this.Log().Info(ChocolateyLoggers.Important, "API Keys");
-            this.Log().Info(@"NOTE: Api Keys are not shown through this command. 
- Use choco apikey to interact with API keys.");
-        }
-
-        public void config_get(ChocolateyConfiguration configuration)
-        {
-            var config = config_get(configuration.ConfigCommand.Name);
-            if (config == null) throw new ApplicationException("No configuration value by the name '{0}'".format_with(configuration.ConfigCommand.Name));
-            this.Log().Info("{0}".format_with(config.Value));
-        }
-
-        public ConfigFileConfigSetting config_get(string configKeyName)
-        {
-            var config = configFileSettings.ConfigSettings.FirstOrDefault(p => p.Key.is_equal_to(configKeyName));
-            if (config == null) return null;
-
-            return config;
-        }
-
-        public void config_set(ChocolateyConfiguration configuration)
-        {
-            var encryptValue = configuration.ConfigCommand.Name.contains("password");
-            var config = config_get(configuration.ConfigCommand.Name);
-            var configValue = encryptValue
-                                  ? NugetEncryptionUtility.EncryptString(configuration.ConfigCommand.ConfigValue)
-                                  : configuration.ConfigCommand.ConfigValue;
-
-            if (config == null)
-            {
-                var setting = new ConfigFileConfigSetting
-                {
-                    Key = configuration.ConfigCommand.Name,
-                    Value = configValue,
-                };
-
-                configFileSettings.ConfigSettings.Add(setting);
-
-                _xmlService.serialize(configFileSettings, ApplicationParameters.GlobalConfigFileLocation);
-
-                this.Log().Warn(() => "Added {0} = {1}".format_with(setting.Key, setting.Value));
-            }
-            else
-            {
-                var currentValue = encryptValue && !string.IsNullOrWhiteSpace(config.Value)
-                                       ? NugetEncryptionUtility.DecryptString(config.Value)
-                                       : config.Value;
-
-                if (configuration.ConfigCommand.ConfigValue.is_equal_to(currentValue.to_string()))
-                {
-                    this.Log().Warn(NO_CHANGE_MESSAGE);
-                }
-                else
-                {
-                    config.Value = configValue;
-                    _xmlService.serialize(configFileSettings, ApplicationParameters.GlobalConfigFileLocation);
-
-                    this.Log().Warn(() => "Updated {0} = {1}".format_with(config.Key, config.Value));
-                }
-            }
-        }
-    }
-}
+﻿// Copyright © 2011 - Present RealDimensions Software, LLC
+//
+// Licensed under the Apache License, Version 2.0 (the "License");
+// you may not use this file except in compliance with the License.
+//
+// You may obtain a copy of the License at
+//
+// 	http://www.apache.org/licenses/LICENSE-2.0
+//
+// Unless required by applicable law or agreed to in writing, software
+// distributed under the License is distributed on an "AS IS" BASIS,
+// WITHOUT WARRANTIES OR CONDITIONS OF ANY KIND, either express or implied.
+// See the License for the specific language governing permissions and
+// limitations under the License.
+
+namespace chocolatey.infrastructure.app.services
+{
+    using System;
+    using System.Collections.Generic;
+    using System.Linq;
+    using configuration;
+    using infrastructure.services;
+    using logging;
+    using nuget;
+
+    internal class ChocolateyConfigSettingsService : IChocolateyConfigSettingsService
+    {
+        private readonly Lazy<ConfigFileSettings> _configFileSettings;
+        private readonly IXmlService _xmlService;
+        private const string NO_CHANGE_MESSAGE = "Nothing to change. Config already set.";
+
+        private ConfigFileSettings configFileSettings
+        {
+            get { return _configFileSettings.Value; }
+        }
+
+        public ChocolateyConfigSettingsService(IXmlService xmlService)
+        {
+            _xmlService = xmlService;
+            _configFileSettings = new Lazy<ConfigFileSettings>(() => _xmlService.deserialize<ConfigFileSettings>(ApplicationParameters.GlobalConfigFileLocation));
+        }
+
+        public void noop(ChocolateyConfiguration configuration)
+        {
+            this.Log().Info("Would have made a change to the configuration.");
+        }
+
+        public IEnumerable<ChocolateySource> source_list(ChocolateyConfiguration configuration)
+        {
+            var list = new List<ChocolateySource>();
+            foreach (var source in configFileSettings.Sources)
+            {
+                if (configuration.RegularOutput) {
+                    this.Log().Info(() => "{0}{1} - {2} {3}| Priority {4}.".format_with(
+                        source.Id,
+                        source.Disabled ? " [Disabled]" : string.Empty,
+                        source.Value,
+                        string.IsNullOrWhiteSpace(source.UserName) ? string.Empty : "(Authenticated)",
+                        source.Priority));
+                }
+                list.Add(new ChocolateySource {
+                    Id = source.Id,
+                    Value = source.Value,
+                    Disabled =  source.Disabled,
+                    Authenticated = string.IsNullOrWhiteSpace(source.Password)
+                });
+            }
+            return list;
+        }
+
+        public void source_add(ChocolateyConfiguration configuration)
+        {
+            var source = configFileSettings.Sources.FirstOrDefault(p => p.Id.is_equal_to(configuration.SourceCommand.Name));
+            if (source == null)
+            {
+                source = new ConfigFileSourceSetting
+                {
+                    Id = configuration.SourceCommand.Name,
+                    Value = configuration.Sources,
+                    UserName = configuration.SourceCommand.Username,
+                    Password = NugetEncryptionUtility.EncryptString(configuration.SourceCommand.Password),
+                    Priority = configuration.SourceCommand.Priority
+                };
+                configFileSettings.Sources.Add(source);
+
+                _xmlService.serialize(configFileSettings, ApplicationParameters.GlobalConfigFileLocation);
+                this.Log().Warn(() => "Added {0} - {1} (Priority {2})".format_with(source.Id, source.Value, source.Priority));
+            }
+            else
+            {
+                var currentPassword = string.IsNullOrWhiteSpace(source.Password) ? null : NugetEncryptionUtility.DecryptString(source.Password);
+                if (configuration.Sources.is_equal_to(source.Value) &&
+                    configuration.SourceCommand.Priority == source.Priority &&
+                    configuration.SourceCommand.Username.is_equal_to(source.UserName) &&
+                    configuration.SourceCommand.Password.is_equal_to(currentPassword)
+                    )
+                {
+                    this.Log().Warn(NO_CHANGE_MESSAGE);
+                }
+                else
+                {
+                    source.Value = configuration.Sources;
+                    source.Priority = configuration.SourceCommand.Priority;
+                    source.UserName = configuration.SourceCommand.Username;
+                    source.Password = NugetEncryptionUtility.EncryptString(configuration.SourceCommand.Password);
+
+                    _xmlService.serialize(configFileSettings, ApplicationParameters.GlobalConfigFileLocation);
+                    this.Log().Warn(() => "Updated {0} - {1} (Priority {2})".format_with(source.Id, source.Value, source.Priority));
+                }
+            }
+        }
+
+        public void source_remove(ChocolateyConfiguration configuration)
+        {
+            var source = configFileSettings.Sources.FirstOrDefault(p => p.Id.is_equal_to(configuration.SourceCommand.Name));
+            if (source != null)
+            {
+                configFileSettings.Sources.Remove(source);
+                _xmlService.serialize(configFileSettings, ApplicationParameters.GlobalConfigFileLocation);
+
+                this.Log().Warn(() => "Removed {0}".format_with(source.Id));
+            }
+            else
+            {
+                this.Log().Warn(NO_CHANGE_MESSAGE);
+            }
+        }
+
+        public void source_disable(ChocolateyConfiguration configuration)
+        {
+            var source = configFileSettings.Sources.FirstOrDefault(p => p.Id.is_equal_to(configuration.SourceCommand.Name));
+            if (source != null && !source.Disabled)
+            {
+                source.Disabled = true;
+                _xmlService.serialize(configFileSettings, ApplicationParameters.GlobalConfigFileLocation);
+                this.Log().Warn(() => "Disabled {0}".format_with(source.Id));
+            }
+            else
+            {
+                this.Log().Warn(NO_CHANGE_MESSAGE);
+            }
+        }
+
+        public void source_enable(ChocolateyConfiguration configuration)
+        {
+            var source = configFileSettings.Sources.FirstOrDefault(p => p.Id.is_equal_to(configuration.SourceCommand.Name));
+            if (source != null && source.Disabled)
+            {
+                source.Disabled = false;
+                _xmlService.serialize(configFileSettings, ApplicationParameters.GlobalConfigFileLocation);
+                this.Log().Warn(() => "Enabled {0}".format_with(source.Id));
+            }
+            else
+            {
+                this.Log().Warn(NO_CHANGE_MESSAGE);
+            }
+        }
+
+        public void feature_list(ChocolateyConfiguration configuration)
+        {
+            foreach (var feature in configFileSettings.Features)
+            {
+                this.Log().Info(() => "{0} - {1} | {2}".format_with(feature.Name, !feature.Enabled ? "[Disabled]" : "[Enabled]", feature.Description));
+            }
+        }
+
+        public void feature_disable(ChocolateyConfiguration configuration)
+        {
+            var feature = configFileSettings.Features.FirstOrDefault(p => p.Name.is_equal_to(configuration.FeatureCommand.Name));
+            if (feature == null)
+            {
+                throw new ApplicationException("Feature '{0}' not found".format_with(configuration.FeatureCommand.Name));
+            }
+
+            if (feature.Enabled || !feature.SetExplicitly)
+            {
+                if (!feature.Enabled && !feature.SetExplicitly)
+                {
+                    this.Log().Info(() => "{0} was disabled by default. Explicitly setting value.".format_with(feature.Name));
+                }
+                feature.Enabled = false;
+                feature.SetExplicitly = true;
+                _xmlService.serialize(configFileSettings, ApplicationParameters.GlobalConfigFileLocation);
+                this.Log().Warn(() => "Disabled {0}".format_with(feature.Name));
+            }
+            else
+            {
+                this.Log().Warn(NO_CHANGE_MESSAGE);
+            }
+        }
+
+        public void feature_enable(ChocolateyConfiguration configuration)
+        {
+            var feature = configFileSettings.Features.FirstOrDefault(p => p.Name.is_equal_to(configuration.FeatureCommand.Name));
+
+            if (feature == null)
+            {
+                throw new ApplicationException("Feature '{0}' not found".format_with(configuration.FeatureCommand.Name));
+            }
+
+            if (!feature.Enabled || !feature.SetExplicitly)
+            {
+                if (feature.Enabled && !feature.SetExplicitly)
+                {
+                    this.Log().Info(() => "{0} was enabled by default. Explicitly setting value.".format_with(feature.Name));
+                }
+                feature.Enabled = true;
+                feature.SetExplicitly = true;
+                _xmlService.serialize(configFileSettings, ApplicationParameters.GlobalConfigFileLocation);
+                this.Log().Warn(() => "Enabled {0}".format_with(feature.Name));
+            }
+            else
+            {
+                this.Log().Warn(NO_CHANGE_MESSAGE);
+            }
+        }
+
+        public string get_api_key(ChocolateyConfiguration configuration, Action<ConfigFileApiKeySetting> keyAction)
+        {
+            string apiKeyValue = null;
+
+            if (!string.IsNullOrWhiteSpace(configuration.Sources))
+            {
+                var apiKey = configFileSettings.ApiKeys.FirstOrDefault(p => p.Source.TrimEnd('/').is_equal_to(configuration.Sources.TrimEnd('/')));
+                if (apiKey != null)
+                {
+                    apiKeyValue = NugetEncryptionUtility.DecryptString(apiKey.Key).to_string();
+
+                    if (keyAction != null)
+                    {
+                        keyAction.Invoke(new ConfigFileApiKeySetting {Key = apiKeyValue, Source = apiKey.Source});
+                    }
+                }
+            }
+            else
+            {
+                foreach (var apiKey in configFileSettings.ApiKeys.or_empty_list_if_null())
+                {
+                    var keyValue = NugetEncryptionUtility.DecryptString(apiKey.Key).to_string();
+                    if (keyAction != null)
+                    {
+                        keyAction.Invoke(new ConfigFileApiKeySetting {Key = keyValue, Source = apiKey.Source});
+                    }
+                }
+            }
+
+            return apiKeyValue;
+        }
+
+        public void set_api_key(ChocolateyConfiguration configuration)
+        {
+            var apiKey = configFileSettings.ApiKeys.FirstOrDefault(p => p.Source.is_equal_to(configuration.Sources));
+            if (apiKey == null)
+            {
+                configFileSettings.ApiKeys.Add(new ConfigFileApiKeySetting
+                    {
+                        Source = configuration.Sources,
+                        Key = NugetEncryptionUtility.EncryptString(configuration.ApiKeyCommand.Key),
+                    });
+
+                _xmlService.serialize(configFileSettings, ApplicationParameters.GlobalConfigFileLocation);
+
+                this.Log().Info(() => "Added ApiKey for {0}".format_with(configuration.Sources));
+            }
+            else
+            {
+                if (!NugetEncryptionUtility.DecryptString(apiKey.Key).to_string().is_equal_to(configuration.ApiKeyCommand.Key))
+                {
+                    apiKey.Key = NugetEncryptionUtility.EncryptString(configuration.ApiKeyCommand.Key);
+                    _xmlService.serialize(configFileSettings, ApplicationParameters.GlobalConfigFileLocation);
+                    this.Log().Info(() => "Updated ApiKey for {0}".format_with(configuration.Sources));
+                }
+                else this.Log().Warn(NO_CHANGE_MESSAGE);
+            }
+        }
+
+        public void config_list(ChocolateyConfiguration configuration)
+        {
+            this.Log().Info(ChocolateyLoggers.Important, "Settings");
+            foreach (var config in configFileSettings.ConfigSettings)
+            {
+                this.Log().Info(() => "{0} = {1} | {2}".format_with(config.Key, config.Value, config.Description));
+            }
+
+            this.Log().Info("");
+            this.Log().Info(ChocolateyLoggers.Important, "Sources");
+            source_list(configuration);
+            this.Log().Info("");
+            this.Log().Info(@"NOTE: Use choco source to interact with sources.");
+            this.Log().Info("");
+            this.Log().Info(ChocolateyLoggers.Important, "Features");
+            feature_list(configuration);
+            this.Log().Info("");
+            this.Log().Info(@"NOTE: Use choco feature to interact with features.");
+            ;
+            this.Log().Info("");
+            this.Log().Info(ChocolateyLoggers.Important, "API Keys");
+            this.Log().Info(@"NOTE: Api Keys are not shown through this command.
+ Use choco apikey to interact with API keys.");
+        }
+
+        public void config_get(ChocolateyConfiguration configuration)
+        {
+            var config = config_get(configuration.ConfigCommand.Name);
+            if (config == null) throw new ApplicationException("No configuration value by the name '{0}'".format_with(configuration.ConfigCommand.Name));
+            this.Log().Info("{0}".format_with(config.Value));
+        }
+
+        public ConfigFileConfigSetting config_get(string configKeyName)
+        {
+            var config = configFileSettings.ConfigSettings.FirstOrDefault(p => p.Key.is_equal_to(configKeyName));
+            if (config == null) return null;
+
+            return config;
+        }
+
+        public void config_set(ChocolateyConfiguration configuration)
+        {
+            var encryptValue = configuration.ConfigCommand.Name.contains("password");
+            var config = config_get(configuration.ConfigCommand.Name);
+            var configValue = encryptValue
+                                  ? NugetEncryptionUtility.EncryptString(configuration.ConfigCommand.ConfigValue)
+                                  : configuration.ConfigCommand.ConfigValue;
+
+            if (config == null)
+            {
+                var setting = new ConfigFileConfigSetting
+                {
+                    Key = configuration.ConfigCommand.Name,
+                    Value = configValue,
+                };
+
+                configFileSettings.ConfigSettings.Add(setting);
+
+                _xmlService.serialize(configFileSettings, ApplicationParameters.GlobalConfigFileLocation);
+
+                this.Log().Warn(() => "Added {0} = {1}".format_with(setting.Key, setting.Value));
+            }
+            else
+            {
+                var currentValue = encryptValue && !string.IsNullOrWhiteSpace(config.Value)
+                                       ? NugetEncryptionUtility.DecryptString(config.Value)
+                                       : config.Value;
+
+                if (configuration.ConfigCommand.ConfigValue.is_equal_to(currentValue.to_string()))
+                {
+                    this.Log().Warn(NO_CHANGE_MESSAGE);
+                }
+                else
+                {
+                    config.Value = configValue;
+                    _xmlService.serialize(configFileSettings, ApplicationParameters.GlobalConfigFileLocation);
+
+                    this.Log().Warn(() => "Updated {0} = {1}".format_with(config.Key, config.Value));
+                }
+            }
+        }
+    }
+}