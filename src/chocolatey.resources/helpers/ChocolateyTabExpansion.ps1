--- conflicted
+++ resolved
@@ -1,529 +1,523 @@
-﻿# Copyright © 2017 - 2021 Chocolatey Software, Inc.
-# Copyright © 2011 - 2017 RealDimensions Software, LLC
-#
-# Licensed under the Apache License, Version 2.0 (the "License");
-# you may not use this file except in compliance with the License.
-#
-# You may obtain a copy of the License at
-#
-#   http://www.apache.org/licenses/LICENSE-2.0
-#
-# Unless required by applicable law or agreed to in writing, software
-# distributed under the License is distributed on an "AS IS" BASIS,
-# WITHOUT WARRANTIES OR CONDITIONS OF ANY KIND, either express or implied.
-# See the License for the specific language governing permissions and
-# limitations under the License.
-
-# Ideas from the Awesome Posh-Git - https://github.com/dahlbyk/posh-git
-# Posh-Git License - https://github.com/dahlbyk/posh-git/blob/1941da2472eb668cde2d6a5fc921d5043a024386/LICENSE.txt
-# http://www.jeremyskinner.co.uk/2010/03/07/using-git-with-windows-powershell/
-
-$Global:ChocolateyTabSettings = New-Object PSObject -Property @{
-    AllCommands = $false
-}
-
-$script:choco = "$env:ChocolateyInstall\choco.exe"
-
-function script:chocoCmdOperations($commands, $command, $filter, $currentArguments) {
-    $currentOptions = @('zzzz')
-    if (-not [string]::IsNullOrWhiteSpace($currentArguments)) {
-        $currentOptions = $currentArguments.Trim() -split ' '
-    }
-
-    $commands.$command.Replace("  ", " ") -split ' ' |
-        Where-Object { $_ -notmatch "^(?:$($currentOptions -join '|' -replace "=", "\="))(?:\S*)\s?$" } |
-        Where-Object { $_ -like "$filter*" }
-}
-
-$script:chocoCommands = @('-?','search','list','info','install','outdated','upgrade','uninstall','new','pack','push','-h','--help','pin','source','config','feature','apikey','export','help','template','cache','--version','rule')
-
-# ensure these all have a space to start, or they will cause issues
-$allcommands = " --debug --verbose --trace --noop --help -? --online --accept-license --confirm --limit-output --no-progress --log-file='' --execution-timeout='' --cache-location='' --proxy='' --proxy-user='' --proxy-password='' --proxy-bypass-list='' --proxy-bypass-on-local --force --no-color --skip-compatibility-checks --ignore-http-cache"
-
-$commandOptions = @{
-    list      = "--id-only --pre --exact --by-id-only --id-starts-with --detailed --prerelease --include-programs --source='' --page='' --page-size=''"
-    search    = "--id-only --pre --exact --by-id-only --id-starts-with --detailed --approved-only --not-broken --source='' --user='' --password='' --prerelease --include-programs --page='' --page-size='' --order-by-popularity --download-cache-only --disable-package-repository-optimizations --include-configured-sources"
-    info      = "--source='' --local-only --version='' --prerelease --user='' --password='' --cert='' --certpassword='' --disable-package-repository-optimizations --include-configured-sources"
-    install   = "-y -whatif --pre --version='' --params='' --install-arguments='' --override-arguments --ignore-dependencies --source='' --source='windowsfeatures' --user='' --password='' --prerelease --forcex86 --not-silent --package-parameters='' --exit-when-reboot-detected --ignore-detected-reboot --allow-downgrade --force-dependencies --require-checksums --use-package-exit-codes --ignore-package-exit-codes --skip-automation-scripts --ignore-checksums --allow-empty-checksums --allow-empty-checksums-secure --download-checksum='' --download-checksum-type='' --download-checksum-x64='' --download-checksum-type-x64='' --stop-on-first-package-failure --disable-package-repository-optimizations --pin --include-configured-sources"
-    pin       = "--name='' --version=''"
-    outdated  = "--source='' --user='' --password='' --ignore-pinned --ignore-unfound --pre --prerelease --disable-package-repository-optimizations --include-configured-sources"
-    upgrade   = "-y -whatif --pre --version='' --except='' --params='' --install-arguments='' --override-arguments --ignore-dependencies --source='' --source='windowsfeatures' --user='' --password='' --prerelease --forcex86 --not-silent --package-parameters='' --exit-when-reboot-detected --ignore-detected-reboot --allow-downgrade --require-checksums --use-package-exit-codes --ignore-package-exit-codes --skip-automation-scripts --fail-on-unfound --fail-on-not-installed --ignore-checksums --allow-empty-checksums --allow-empty-checksums-secure --download-checksum='' --download-checksum-type='' --download-checksum-x64='' --download-checksum-type-x64='' --exclude-prerelease --stop-on-first-package-failure --use-remembered-options --ignore-remembered-options --skip-when-not-installed --install-if-not-installed --disable-package-repository-optimizations --pin --ignore-pinned --include-configured-sources"
-    uninstall = "-y -whatif --force-dependencies --remove-dependencies --all-versions --source='windowsfeatures' --version='' --uninstall-arguments='' --override-arguments --not-silent --params='' --package-parameters='' --exit-when-reboot-detected --ignore-detected-reboot --use-package-exit-codes --ignore-package-exit-codes --skip-automation-scripts --use-autouninstaller --skip-autouninstaller --fail-on-autouninstaller --ignore-autouninstaller-failure --stop-on-first-package-failure"
-    new       = "--template-name='' --output-directory='' --automaticpackage --version='' --maintainer='' packageversion='' maintainername='' maintainerrepo='' installertype='' url='' url64='' silentargs='' --use-built-in-template"
-    pack      = "--version='' --output-directory=''"
-    push      = "--source='' --api-key='' --timeout=''"
-    source    = "--name='' --source='' --user='' --password='' --priority='' --bypass-proxy --allow-self-service"
-    config    = "--name='' --value=''"
-    feature   = "--name=''"
-    apikey    = "--source='' --api-key='' --remove"
-    export    = "--include-version-numbers --output-file-path=''"
-    template  = "--name=''"
-    cache     = "--expired"
-    rule      = "--name=''"
-}
-
-$commandOptions['find'] = $commandOptions['search']
-
-$licenseFile = "$env:ChocolateyInstall\license\chocolatey.license.xml"
-
-if (Test-Path $licenseFile) {
-    # Add pro-only commands
-    $script:chocoCommands = @(
-        $script:chocoCommands
-        'download'
-        'optimize'
-    )
-
-    $commandOptions.download = "--internalize --internalize-all-urls --ignore-dependencies --installed-packages --ignore-unfound-packages --resources-location='' --download-location='' --outputdirectory='' --source='' --version='' --prerelease --user='' --password='' --cert='' --certpassword='' --append-use-original-location --recompile --disable-package-repository-optimizations"
-    $commandOptions.sync = "--output-directory='' --id='' --package-id=''"
-    $commandOptions.optimize = "--deflate-nupkg-only --id=''"
-
-    # Add pro switches to commands that have additional switches on Pro
-    $proInstallUpgradeOptions = " --install-directory='' --package-parameters-sensitive='' --max-download-rate='' --install-arguments-sensitive='' --skip-download-cache --use-download-cache --skip-virus-check --virus-check --virus-positives-minimum='' --deflate-package-size --no-deflate-package-size --deflate-nupkg-only"
-
-    $commandOptions.install += $proInstallUpgradeOptions
-    $commandOptions.upgrade += $proInstallUpgradeOptions + " --exclude-chocolatey-packages-during-upgrade-all --include-chocolatey-packages-during-upgrade-all"
-    $commandOptions.new += " --build-package --use-original-location --keep-remote --url='' --url64='' --checksum='' --checksum64='' --checksumtype='' --pause-on-error"
-    $commandOptions.pin += " --note=''"
-
-    # Add Business-only commands and options if the license is a Business or Trial license
-    [xml]$xml = Get-Content -Path $licenseFile -ErrorAction Stop
-    $licenseType = $xml.license.type
-
-    if ('Business', 'BusinessTrial' -contains $licenseType) {
-
-        # Add business-only commands
-        $script:chocoCommands = @(
-            $script:chocoCommands
-            'support'
-            'sync'
-        )
-
-        $commandOptions.list += " --audit"
-        $commandOptions.uninstall += " --from-programs-and-features"
-        $commandOptions.new += " --file='' --file64='' --from-programs-and-features --remove-architecture-from-name --include-architecture-in-name"
-
-        # Add --use-self-service to commands that support it
-        $selfServiceCommands = 'list', 'find', 'search', 'info', 'install', 'upgrade', 'uninstall', 'pin', 'outdated', 'push', 'download', 'sync', 'optimize'
-        foreach ($command in $selfServiceCommands) {
-            $commandOptions.$command += ' --use-self-service'
-        }
-    }
-}
-
-foreach ($key in @($commandOptions.Keys)) {
-    $commandOptions.$key += $allcommands
-}
-
-# Consistent ordering for commands so the added pro commands aren't weirdly out of order
-$script:chocoCommands = $script:chocoCommands | Sort-Object -Property { $_ -replace '[^a-z](.*$)', '$1--' }
-
-function script:chocoCommands($filter) {
-    $cmdList = @()
-    if (-not $global:ChocolateyTabSettings.AllCommands) {
-        $cmdList += $script:chocoCommands -like "$filter*"
-    }
-    else {
-        $cmdList += (& $script:choco -h) |
-            Where-Object { $_ -match '^  \S.*' } |
-            ForEach-Object { $_.Split(' ', [StringSplitOptions]::RemoveEmptyEntries) } |
-            Where-Object { $_ -like "$filter*" }
-    }
-
-    $cmdList #| sort
-}
-
-function script:chocoLocalPackages($filter) {
-    if ($filter -and $filter.StartsWith(".")) {
-        return;
-    } #file search
-    @(& $script:choco list $filter -r --id-starts-with) | ForEach-Object { $_.Split('|')[0] }
-}
-
-function script:chocoLocalPackagesUpgrade($filter) {
-    if ($filter -and $filter.StartsWith(".")) {
-        return;
-    } #file search
-    @('all|') + @(& $script:choco list $filter -r --id-starts-with) |
-        Where-Object { $_ -like "$filter*" } |
-        ForEach-Object { $_.Split('|')[0] }
-}
-
-function script:chocoRemotePackages($filter) {
-    if ($filter -and $filter.StartsWith(".")) {
-        return;
-    } #file search
-    @('packages.config|') + @(& $script:choco search $filter --page='0' --page-size='30' -r --id-starts-with --order-by-popularity) |
-        Where-Object { $_ -like "$filter*" } |
-        ForEach-Object { $_.Split('|')[0] }
-}
-
-function Get-AliasPattern($exe) {
-    $aliases = @($exe) + @(Get-Alias | Where-Object { $_.Definition -eq $exe } | Select-Object -Exp Name)
-
-    "($($aliases -join '|'))"
-}
-
-function ChocolateyTabExpansion($lastBlock) {
-    switch -regex ($lastBlock -replace "^$(Get-AliasPattern choco) ", "") {
-
-        # Handles uninstall package names
-        "^uninstall\s+(?<package>[^\.][^-\s]*)$" {
-            chocoLocalPackages $matches['package']
-        }
-
-        # Handles install package names
-        "^(install)\s+(?<package>[^\.][^-\s]+)$" {
-            chocoRemotePackages $matches['package']
-        }
-
-        # Handles upgrade / uninstall package names
-        "^upgrade\s+(?<package>[^\.][^-\s]*)$" {
-            chocoLocalPackagesUpgrade $matches['package']
-        }
-
-        # Handles list/search first tab
-        "^(list|search|find)\s+(?<subcommand>[^-\s]*)$" {
-            @('<filter>', '-?') | Where-Object { $_ -like "$($matches['subcommand'])*" }
-        }
-
-        # Handles new first tab
-        "^(new)\s+(?<subcommand>[^-\s]*)$" {
-            @('<name>', '-?') | Where-Object { $_ -like "$($matches['subcommand'])*" }
-        }
-
-        # Handles pack first tab
-        "^(pack)\s+(?<subcommand>[^-\s]*)$" {
-            @('<PathtoNuspec>', '-?') | Where-Object { $_ -like "$($matches['subcommand'])*" }
-        }
-
-        # Handles push first tab
-        "^(push)\s+(?<subcommand>[^-\s]*)$" {
-            @('<PathtoNupkg>', '-?') | Where-Object { $_ -like "$($matches['subcommand'])*" }
-        }
-
-        # Handles source first tab
-        "^(source)\s+(?<subcommand>[^-\s]*)$" {
-            @('list', 'add', 'remove', 'disable', 'enable', '-?') | Where-Object { $_ -like "$($matches['subcommand'])*" }
-        }
-
-        # Handles pin first tab
-        "^(pin)\s+(?<subcommand>[^-\s]*)$" {
-            @('list', 'add', 'remove', '-?') | Where-Object { $_ -like "$($matches['subcommand'])*" }
-        }
-
-        # Handles feature first tab
-        "^(feature)\s+(?<subcommand>[^-\s]*)$" {
-            @('list', 'get', 'disable', 'enable', '-?') | Where-Object { $_ -like "$($matches['subcommand'])*" }
-        }
-        # Handles config first tab
-        "^(config)\s+(?<subcommand>[^-\s]*)$" {
-            @('list', 'get', 'set', 'unset', '-?') | Where-Object { $_ -like "$($matches['subcommand'])*" }
-        }
-
-        # Handles template first tab
-        "^(template)\s+(?<subcommand>[^-\s]*)$" {
-            @('list', 'info', '-?') | Where-Object { $_ -like "$($matches['subcommand'])*" }
-        }
-
-        # Handles cache first tab
-        "^(cache)\s+(?<subcommand>[^-\s]*)$" {
-            @('list', 'remove', '-?') | Where-Object { $_ -like "$($matches['subcommand'])*" }
-        }
-
-        # Handles more options after others
-        "^(?<cmd>$($commandOptions.Keys -join '|'))(?<currentArguments>.*)\s+(?<op>\S*)$" {
-            chocoCmdOperations $commandOptions $matches['cmd'] $matches['op'] $matches['currentArguments']
-        }
-
-        # Handles choco <cmd> <op>
-        "^(?<cmd>$($commandOptions.Keys -join '|'))\s+(?<op>\S*)$" {
-            chocoCmdOperations $commandOptions $matches['cmd'] $matches['op']
-        }
-
-        # Handles choco <cmd>
-        "^(?<cmd>\S*)$" {
-            chocoCommands $matches['cmd']
-        }
-    }
-}
-
-$PowerTab_RegisterTabExpansion = if (Get-Module -Name powertab) {
-    Get-Command Register-TabExpansion -Module powertab -ErrorAction SilentlyContinue
-}
-if ($PowerTab_RegisterTabExpansion) {
-    & $PowerTab_RegisterTabExpansion "choco" -Type Command {
-        param($Context, [ref]$TabExpansionHasOutput, [ref]$QuoteSpaces)  # 1:
-
-        $line = $Context.Line
-        $lastBlock = [System.Text.RegularExpressions.Regex]::Split($line, '[|;]')[-1].TrimStart()
-        $TabExpansionHasOutput.Value = $true
-        ChocolateyTabExpansion $lastBlock
-    }
-
-    return
-}
-
-# PowerShell up to v7.3.x: use a custom TabExpansion function.
-if ($PSVersionTable.PSVersion.Major -lt 7 -or ($PSVersionTable.PSVersion.Major -eq 7 -and $PSVersionTable.PSVersion.Minor -lt 4)) { 
-    if (Test-Path Function:\TabExpansion) {
-        Rename-Item Function:\TabExpansion TabExpansionBackup
-    }
-
-    function TabExpansion($line, $lastWord) {
-        $lastBlock = [System.Text.RegularExpressions.Regex]::Split($line, '[|;]')[-1].TrimStart()
-    
-
-        switch -regex ($lastBlock) {
-            # Execute Chocolatey tab completion for all choco-related commands
-            "^$(Get-AliasPattern choco) (.*)" {
-                ChocolateyTabExpansion $lastBlock
-            }
-    
-            # Fall back on existing tab expansion
-            default {
-                if (Test-Path Function:\TabExpansionBackup) {
-                    TabExpansionBackup $line $lastWord
-                }
-            }
-        }
-    }
-<<<<<<< HEAD
-} else { # PowerShell v7.4+: use the Register-ArgumentCompleter cmdlet (PowerShell no longer calls TabExpansion)
-    function script:Get-AliasNames($exe) {
-        @($exe) + @(Get-Alias | Where-Object { $_.Definition -eq $exe } | Select-Object -Exp Name)
-    }
-    
-    Register-ArgumentCompleter -Native -CommandName (Get-AliasNames choco) -ScriptBlock {
-        param($wordToComplete, $commandAst, $cursorColumn)
-    
-        # NOTE:
-        # * The stringified form of $commandAst is the command's own command line (irrespective of
-        #   whether other statements are on the same line or whether it is part of a pipeline).
-        # * However, trailing whitespace is trimmed in the string representation of $commandAst. 
-        #   Therefore, when the actual command line ends in space(s), they must be added back
-        #   so that ChocolateyTabExpansion recognizes the start of a new argument.
-        $ownCommandLine = [string] $commandAst
-        $ownCommandLine = $ownCommandLine.Substring(0, [Math]::Min($ownCommandLine.Length, $cursorColumn))
-        $ownCommandLine += ' ' * ($cursorColumn - $ownCommandLine.Length)
-    
-        ChocolateyTabExpansion $ownCommandLine
-    }
-}
-
-=======
-}
-
-# SIG # Begin signature block
-# MIInKwYJKoZIhvcNAQcCoIInHDCCJxgCAQExDzANBglghkgBZQMEAgEFADB5Bgor
-# BgEEAYI3AgEEoGswaTA0BgorBgEEAYI3AgEeMCYCAwEAAAQQH8w7YFlLCE63JNLG
-# KX7zUQIBAAIBAAIBAAIBAAIBADAxMA0GCWCGSAFlAwQCAQUABCCQb9fZE/wJ7Uke
-# 0U88arux0gfLUeMODuKqtFQ2Be4gVaCCIK4wggWNMIIEdaADAgECAhAOmxiO+dAt
-# 5+/bUOIIQBhaMA0GCSqGSIb3DQEBDAUAMGUxCzAJBgNVBAYTAlVTMRUwEwYDVQQK
-# EwxEaWdpQ2VydCBJbmMxGTAXBgNVBAsTEHd3dy5kaWdpY2VydC5jb20xJDAiBgNV
-# BAMTG0RpZ2lDZXJ0IEFzc3VyZWQgSUQgUm9vdCBDQTAeFw0yMjA4MDEwMDAwMDBa
-# Fw0zMTExMDkyMzU5NTlaMGIxCzAJBgNVBAYTAlVTMRUwEwYDVQQKEwxEaWdpQ2Vy
-# dCBJbmMxGTAXBgNVBAsTEHd3dy5kaWdpY2VydC5jb20xITAfBgNVBAMTGERpZ2lD
-# ZXJ0IFRydXN0ZWQgUm9vdCBHNDCCAiIwDQYJKoZIhvcNAQEBBQADggIPADCCAgoC
-# ggIBAL/mkHNo3rvkXUo8MCIwaTPswqclLskhPfKK2FnC4SmnPVirdprNrnsbhA3E
-# MB/zG6Q4FutWxpdtHauyefLKEdLkX9YFPFIPUh/GnhWlfr6fqVcWWVVyr2iTcMKy
-# unWZanMylNEQRBAu34LzB4TmdDttceItDBvuINXJIB1jKS3O7F5OyJP4IWGbNOsF
-# xl7sWxq868nPzaw0QF+xembud8hIqGZXV59UWI4MK7dPpzDZVu7Ke13jrclPXuU1
-# 5zHL2pNe3I6PgNq2kZhAkHnDeMe2scS1ahg4AxCN2NQ3pC4FfYj1gj4QkXCrVYJB
-# MtfbBHMqbpEBfCFM1LyuGwN1XXhm2ToxRJozQL8I11pJpMLmqaBn3aQnvKFPObUR
-# WBf3JFxGj2T3wWmIdph2PVldQnaHiZdpekjw4KISG2aadMreSx7nDmOu5tTvkpI6
-# nj3cAORFJYm2mkQZK37AlLTSYW3rM9nF30sEAMx9HJXDj/chsrIRt7t/8tWMcCxB
-# YKqxYxhElRp2Yn72gLD76GSmM9GJB+G9t+ZDpBi4pncB4Q+UDCEdslQpJYls5Q5S
-# UUd0viastkF13nqsX40/ybzTQRESW+UQUOsxxcpyFiIJ33xMdT9j7CFfxCBRa2+x
-# q4aLT8LWRV+dIPyhHsXAj6KxfgommfXkaS+YHS312amyHeUbAgMBAAGjggE6MIIB
-# NjAPBgNVHRMBAf8EBTADAQH/MB0GA1UdDgQWBBTs1+OC0nFdZEzfLmc/57qYrhwP
-# TzAfBgNVHSMEGDAWgBRF66Kv9JLLgjEtUYunpyGd823IDzAOBgNVHQ8BAf8EBAMC
-# AYYweQYIKwYBBQUHAQEEbTBrMCQGCCsGAQUFBzABhhhodHRwOi8vb2NzcC5kaWdp
-# Y2VydC5jb20wQwYIKwYBBQUHMAKGN2h0dHA6Ly9jYWNlcnRzLmRpZ2ljZXJ0LmNv
-# bS9EaWdpQ2VydEFzc3VyZWRJRFJvb3RDQS5jcnQwRQYDVR0fBD4wPDA6oDigNoY0
-# aHR0cDovL2NybDMuZGlnaWNlcnQuY29tL0RpZ2lDZXJ0QXNzdXJlZElEUm9vdENB
-# LmNybDARBgNVHSAECjAIMAYGBFUdIAAwDQYJKoZIhvcNAQEMBQADggEBAHCgv0Nc
-# Vec4X6CjdBs9thbX979XB72arKGHLOyFXqkauyL4hxppVCLtpIh3bb0aFPQTSnov
-# Lbc47/T/gLn4offyct4kvFIDyE7QKt76LVbP+fT3rDB6mouyXtTP0UNEm0Mh65Zy
-# oUi0mcudT6cGAxN3J0TU53/oWajwvy8LpunyNDzs9wPHh6jSTEAZNUZqaVSwuKFW
-# juyk1T3osdz9HNj0d1pcVIxv76FQPfx2CWiEn2/K2yCNNWAcAgPLILCsWKAOQGPF
-# mCLBsln1VWvPJ6tsds5vIy30fnFqI2si/xK4VC0nftg62fC2h5b9W9FcrBjDTZ9z
-# twGpn1eqXijiuZQwggauMIIElqADAgECAhAHNje3JFR82Ees/ShmKl5bMA0GCSqG
-# SIb3DQEBCwUAMGIxCzAJBgNVBAYTAlVTMRUwEwYDVQQKEwxEaWdpQ2VydCBJbmMx
-# GTAXBgNVBAsTEHd3dy5kaWdpY2VydC5jb20xITAfBgNVBAMTGERpZ2lDZXJ0IFRy
-# dXN0ZWQgUm9vdCBHNDAeFw0yMjAzMjMwMDAwMDBaFw0zNzAzMjIyMzU5NTlaMGMx
-# CzAJBgNVBAYTAlVTMRcwFQYDVQQKEw5EaWdpQ2VydCwgSW5jLjE7MDkGA1UEAxMy
-# RGlnaUNlcnQgVHJ1c3RlZCBHNCBSU0E0MDk2IFNIQTI1NiBUaW1lU3RhbXBpbmcg
-# Q0EwggIiMA0GCSqGSIb3DQEBAQUAA4ICDwAwggIKAoICAQDGhjUGSbPBPXJJUVXH
-# JQPE8pE3qZdRodbSg9GeTKJtoLDMg/la9hGhRBVCX6SI82j6ffOciQt/nR+eDzMf
-# UBMLJnOWbfhXqAJ9/UO0hNoR8XOxs+4rgISKIhjf69o9xBd/qxkrPkLcZ47qUT3w
-# 1lbU5ygt69OxtXXnHwZljZQp09nsad/ZkIdGAHvbREGJ3HxqV3rwN3mfXazL6IRk
-# tFLydkf3YYMZ3V+0VAshaG43IbtArF+y3kp9zvU5EmfvDqVjbOSmxR3NNg1c1eYb
-# qMFkdECnwHLFuk4fsbVYTXn+149zk6wsOeKlSNbwsDETqVcplicu9Yemj052FVUm
-# cJgmf6AaRyBD40NjgHt1biclkJg6OBGz9vae5jtb7IHeIhTZgirHkr+g3uM+onP6
-# 5x9abJTyUpURK1h0QCirc0PO30qhHGs4xSnzyqqWc0Jon7ZGs506o9UD4L/wojzK
-# QtwYSH8UNM/STKvvmz3+DrhkKvp1KCRB7UK/BZxmSVJQ9FHzNklNiyDSLFc1eSuo
-# 80VgvCONWPfcYd6T/jnA+bIwpUzX6ZhKWD7TA4j+s4/TXkt2ElGTyYwMO1uKIqjB
-# Jgj5FBASA31fI7tk42PgpuE+9sJ0sj8eCXbsq11GdeJgo1gJASgADoRU7s7pXche
-# MBK9Rp6103a50g5rmQzSM7TNsQIDAQABo4IBXTCCAVkwEgYDVR0TAQH/BAgwBgEB
-# /wIBADAdBgNVHQ4EFgQUuhbZbU2FL3MpdpovdYxqII+eyG8wHwYDVR0jBBgwFoAU
-# 7NfjgtJxXWRM3y5nP+e6mK4cD08wDgYDVR0PAQH/BAQDAgGGMBMGA1UdJQQMMAoG
-# CCsGAQUFBwMIMHcGCCsGAQUFBwEBBGswaTAkBggrBgEFBQcwAYYYaHR0cDovL29j
-# c3AuZGlnaWNlcnQuY29tMEEGCCsGAQUFBzAChjVodHRwOi8vY2FjZXJ0cy5kaWdp
-# Y2VydC5jb20vRGlnaUNlcnRUcnVzdGVkUm9vdEc0LmNydDBDBgNVHR8EPDA6MDig
-# NqA0hjJodHRwOi8vY3JsMy5kaWdpY2VydC5jb20vRGlnaUNlcnRUcnVzdGVkUm9v
-# dEc0LmNybDAgBgNVHSAEGTAXMAgGBmeBDAEEAjALBglghkgBhv1sBwEwDQYJKoZI
-# hvcNAQELBQADggIBAH1ZjsCTtm+YqUQiAX5m1tghQuGwGC4QTRPPMFPOvxj7x1Bd
-# 4ksp+3CKDaopafxpwc8dB+k+YMjYC+VcW9dth/qEICU0MWfNthKWb8RQTGIdDAiC
-# qBa9qVbPFXONASIlzpVpP0d3+3J0FNf/q0+KLHqrhc1DX+1gtqpPkWaeLJ7giqzl
-# /Yy8ZCaHbJK9nXzQcAp876i8dU+6WvepELJd6f8oVInw1YpxdmXazPByoyP6wCeC
-# RK6ZJxurJB4mwbfeKuv2nrF5mYGjVoarCkXJ38SNoOeY+/umnXKvxMfBwWpx2cYT
-# gAnEtp/Nh4cku0+jSbl3ZpHxcpzpSwJSpzd+k1OsOx0ISQ+UzTl63f8lY5knLD0/
-# a6fxZsNBzU+2QJshIUDQtxMkzdwdeDrknq3lNHGS1yZr5Dhzq6YBT70/O3itTK37
-# xJV77QpfMzmHQXh6OOmc4d0j/R0o08f56PGYX/sr2H7yRp11LB4nLCbbbxV7HhmL
-# NriT1ObyF5lZynDwN7+YAN8gFk8n+2BnFqFmut1VwDophrCYoCvtlUG3OtUVmDG0
-# YgkPCr2B2RP+v6TR81fZvAT6gt4y3wSJ8ADNXcL50CN/AAvkdgIm2fBldkKmKYcJ
-# RyvmfxqkhQ/8mJb2VVQrH4D6wPIOK+XW+6kvRBVK5xMOHds3OBqhK/bt1nz8MIIG
-# sDCCBJigAwIBAgIQCK1AsmDSnEyfXs2pvZOu2TANBgkqhkiG9w0BAQwFADBiMQsw
-# CQYDVQQGEwJVUzEVMBMGA1UEChMMRGlnaUNlcnQgSW5jMRkwFwYDVQQLExB3d3cu
-# ZGlnaWNlcnQuY29tMSEwHwYDVQQDExhEaWdpQ2VydCBUcnVzdGVkIFJvb3QgRzQw
-# HhcNMjEwNDI5MDAwMDAwWhcNMzYwNDI4MjM1OTU5WjBpMQswCQYDVQQGEwJVUzEX
-# MBUGA1UEChMORGlnaUNlcnQsIEluYy4xQTA/BgNVBAMTOERpZ2lDZXJ0IFRydXN0
-# ZWQgRzQgQ29kZSBTaWduaW5nIFJTQTQwOTYgU0hBMzg0IDIwMjEgQ0ExMIICIjAN
-# BgkqhkiG9w0BAQEFAAOCAg8AMIICCgKCAgEA1bQvQtAorXi3XdU5WRuxiEL1M4zr
-# PYGXcMW7xIUmMJ+kjmjYXPXrNCQH4UtP03hD9BfXHtr50tVnGlJPDqFX/IiZwZHM
-# gQM+TXAkZLON4gh9NH1MgFcSa0OamfLFOx/y78tHWhOmTLMBICXzENOLsvsI8Irg
-# nQnAZaf6mIBJNYc9URnokCF4RS6hnyzhGMIazMXuk0lwQjKP+8bqHPNlaJGiTUyC
-# EUhSaN4QvRRXXegYE2XFf7JPhSxIpFaENdb5LpyqABXRN/4aBpTCfMjqGzLmysL0
-# p6MDDnSlrzm2q2AS4+jWufcx4dyt5Big2MEjR0ezoQ9uo6ttmAaDG7dqZy3SvUQa
-# khCBj7A7CdfHmzJawv9qYFSLScGT7eG0XOBv6yb5jNWy+TgQ5urOkfW+0/tvk2E0
-# XLyTRSiDNipmKF+wc86LJiUGsoPUXPYVGUztYuBeM/Lo6OwKp7ADK5GyNnm+960I
-# HnWmZcy740hQ83eRGv7bUKJGyGFYmPV8AhY8gyitOYbs1LcNU9D4R+Z1MI3sMJN2
-# FKZbS110YU0/EpF23r9Yy3IQKUHw1cVtJnZoEUETWJrcJisB9IlNWdt4z4FKPkBH
-# X8mBUHOFECMhWWCKZFTBzCEa6DgZfGYczXg4RTCZT/9jT0y7qg0IU0F8WD1Hs/q2
-# 7IwyCQLMbDwMVhECAwEAAaOCAVkwggFVMBIGA1UdEwEB/wQIMAYBAf8CAQAwHQYD
-# VR0OBBYEFGg34Ou2O/hfEYb7/mF7CIhl9E5CMB8GA1UdIwQYMBaAFOzX44LScV1k
-# TN8uZz/nupiuHA9PMA4GA1UdDwEB/wQEAwIBhjATBgNVHSUEDDAKBggrBgEFBQcD
-# AzB3BggrBgEFBQcBAQRrMGkwJAYIKwYBBQUHMAGGGGh0dHA6Ly9vY3NwLmRpZ2lj
-# ZXJ0LmNvbTBBBggrBgEFBQcwAoY1aHR0cDovL2NhY2VydHMuZGlnaWNlcnQuY29t
-# L0RpZ2lDZXJ0VHJ1c3RlZFJvb3RHNC5jcnQwQwYDVR0fBDwwOjA4oDagNIYyaHR0
-# cDovL2NybDMuZGlnaWNlcnQuY29tL0RpZ2lDZXJ0VHJ1c3RlZFJvb3RHNC5jcmww
-# HAYDVR0gBBUwEzAHBgVngQwBAzAIBgZngQwBBAEwDQYJKoZIhvcNAQEMBQADggIB
-# ADojRD2NCHbuj7w6mdNW4AIapfhINPMstuZ0ZveUcrEAyq9sMCcTEp6QRJ9L/Z6j
-# fCbVN7w6XUhtldU/SfQnuxaBRVD9nL22heB2fjdxyyL3WqqQz/WTauPrINHVUHmI
-# moqKwba9oUgYftzYgBoRGRjNYZmBVvbJ43bnxOQbX0P4PpT/djk9ntSZz0rdKOtf
-# JqGVWEjVGv7XJz/9kNF2ht0csGBc8w2o7uCJob054ThO2m67Np375SFTWsPK6Wrx
-# oj7bQ7gzyE84FJKZ9d3OVG3ZXQIUH0AzfAPilbLCIXVzUstG2MQ0HKKlS43Nb3Y3
-# LIU/Gs4m6Ri+kAewQ3+ViCCCcPDMyu/9KTVcH4k4Vfc3iosJocsL6TEa/y4ZXDlx
-# 4b6cpwoG1iZnt5LmTl/eeqxJzy6kdJKt2zyknIYf48FWGysj/4+16oh7cGvmoLr9
-# Oj9FpsToFpFSi0HASIRLlk2rREDjjfAVKM7t8RhWByovEMQMCGQ8M4+uKIw8y4+I
-# Cw2/O/TOHnuO77Xry7fwdxPm5yg/rBKupS8ibEH5glwVZsxsDsrFhsP2JjMMB0ug
-# 0wcCampAMEhLNKhRILutG4UI4lkNbcoFUCvqShyepf2gpx8GdOfy1lKQ/a+FSCH5
-# Vzu0nAPthkX0tGFuv2jiJmCG6sivqf6UHedjGzqGVnhOMIIGwjCCBKqgAwIBAgIQ
-# BUSv85SdCDmmv9s/X+VhFjANBgkqhkiG9w0BAQsFADBjMQswCQYDVQQGEwJVUzEX
-# MBUGA1UEChMORGlnaUNlcnQsIEluYy4xOzA5BgNVBAMTMkRpZ2lDZXJ0IFRydXN0
-# ZWQgRzQgUlNBNDA5NiBTSEEyNTYgVGltZVN0YW1waW5nIENBMB4XDTIzMDcxNDAw
-# MDAwMFoXDTM0MTAxMzIzNTk1OVowSDELMAkGA1UEBhMCVVMxFzAVBgNVBAoTDkRp
-# Z2lDZXJ0LCBJbmMuMSAwHgYDVQQDExdEaWdpQ2VydCBUaW1lc3RhbXAgMjAyMzCC
-# AiIwDQYJKoZIhvcNAQEBBQADggIPADCCAgoCggIBAKNTRYcdg45brD5UsyPgz5/X
-# 5dLnXaEOCdwvSKOXejsqnGfcYhVYwamTEafNqrJq3RApih5iY2nTWJw1cb86l+uU
-# UI8cIOrHmjsvlmbjaedp/lvD1isgHMGXlLSlUIHyz8sHpjBoyoNC2vx/CSSUpIIa
-# 2mq62DvKXd4ZGIX7ReoNYWyd/nFexAaaPPDFLnkPG2ZS48jWPl/aQ9OE9dDH9kgt
-# XkV1lnX+3RChG4PBuOZSlbVH13gpOWvgeFmX40QrStWVzu8IF+qCZE3/I+PKhu60
-# pCFkcOvV5aDaY7Mu6QXuqvYk9R28mxyyt1/f8O52fTGZZUdVnUokL6wrl76f5P17
-# cz4y7lI0+9S769SgLDSb495uZBkHNwGRDxy1Uc2qTGaDiGhiu7xBG3gZbeTZD+BY
-# QfvYsSzhUa+0rRUGFOpiCBPTaR58ZE2dD9/O0V6MqqtQFcmzyrzXxDtoRKOlO0L9
-# c33u3Qr/eTQQfqZcClhMAD6FaXXHg2TWdc2PEnZWpST618RrIbroHzSYLzrqawGw
-# 9/sqhux7UjipmAmhcbJsca8+uG+W1eEQE/5hRwqM/vC2x9XH3mwk8L9CgsqgcT2c
-# kpMEtGlwJw1Pt7U20clfCKRwo+wK8REuZODLIivK8SgTIUlRfgZm0zu++uuRONhR
-# B8qUt+JQofM604qDy0B7AgMBAAGjggGLMIIBhzAOBgNVHQ8BAf8EBAMCB4AwDAYD
-# VR0TAQH/BAIwADAWBgNVHSUBAf8EDDAKBggrBgEFBQcDCDAgBgNVHSAEGTAXMAgG
-# BmeBDAEEAjALBglghkgBhv1sBwEwHwYDVR0jBBgwFoAUuhbZbU2FL3MpdpovdYxq
-# II+eyG8wHQYDVR0OBBYEFKW27xPn783QZKHVVqllMaPe1eNJMFoGA1UdHwRTMFEw
-# T6BNoEuGSWh0dHA6Ly9jcmwzLmRpZ2ljZXJ0LmNvbS9EaWdpQ2VydFRydXN0ZWRH
-# NFJTQTQwOTZTSEEyNTZUaW1lU3RhbXBpbmdDQS5jcmwwgZAGCCsGAQUFBwEBBIGD
-# MIGAMCQGCCsGAQUFBzABhhhodHRwOi8vb2NzcC5kaWdpY2VydC5jb20wWAYIKwYB
-# BQUHMAKGTGh0dHA6Ly9jYWNlcnRzLmRpZ2ljZXJ0LmNvbS9EaWdpQ2VydFRydXN0
-# ZWRHNFJTQTQwOTZTSEEyNTZUaW1lU3RhbXBpbmdDQS5jcnQwDQYJKoZIhvcNAQEL
-# BQADggIBAIEa1t6gqbWYF7xwjU+KPGic2CX/yyzkzepdIpLsjCICqbjPgKjZ5+PF
-# 7SaCinEvGN1Ott5s1+FgnCvt7T1IjrhrunxdvcJhN2hJd6PrkKoS1yeF844ektrC
-# QDifXcigLiV4JZ0qBXqEKZi2V3mP2yZWK7Dzp703DNiYdk9WuVLCtp04qYHnbUFc
-# jGnRuSvExnvPnPp44pMadqJpddNQ5EQSviANnqlE0PjlSXcIWiHFtM+YlRpUurm8
-# wWkZus8W8oM3NG6wQSbd3lqXTzON1I13fXVFoaVYJmoDRd7ZULVQjK9WvUzF4UbF
-# KNOt50MAcN7MmJ4ZiQPq1JE3701S88lgIcRWR+3aEUuMMsOI5ljitts++V+wQtaP
-# 4xeR0arAVeOGv6wnLEHQmjNKqDbUuXKWfpd5OEhfysLcPTLfddY2Z1qJ+Panx+VP
-# NTwAvb6cKmx5AdzaROY63jg7B145WPR8czFVoIARyxQMfq68/qTreWWqaNYiyjvr
-# moI1VygWy2nyMpqy0tg6uLFGhmu6F/3Ed2wVbK6rr3M66ElGt9V/zLY4wNjsHPW2
-# obhDLN9OTH0eaHDAdwrUAuBcYLso/zjlUlrWrBciI0707NMX+1Br/wd3H3GXREHJ
-# uEbTbDJ8WC9nR2XlG3O2mflrLAZG70Ee8PBf4NvZrZCARK+AEEGKMIIG7TCCBNWg
-# AwIBAgIQBNI793flHTneCMtwLiiYFTANBgkqhkiG9w0BAQsFADBpMQswCQYDVQQG
-# EwJVUzEXMBUGA1UEChMORGlnaUNlcnQsIEluYy4xQTA/BgNVBAMTOERpZ2lDZXJ0
-# IFRydXN0ZWQgRzQgQ29kZSBTaWduaW5nIFJTQTQwOTYgU0hBMzg0IDIwMjEgQ0Ex
-# MB4XDTI0MDUwOTAwMDAwMFoXDTI3MDUxMTIzNTk1OVowdTELMAkGA1UEBhMCVVMx
-# DzANBgNVBAgTBkthbnNhczEPMA0GA1UEBxMGVG9wZWthMSEwHwYDVQQKExhDaG9j
-# b2xhdGV5IFNvZnR3YXJlLCBJbmMxITAfBgNVBAMTGENob2NvbGF0ZXkgU29mdHdh
-# cmUsIEluYzCCAaIwDQYJKoZIhvcNAQEBBQADggGPADCCAYoCggGBAPDJgdZWj0RV
-# lBBBniCyGy19FB736U5AahB+dAw3nmafOEeG+syql0m9kzV0gu4bSd4Al587ioAG
-# DUPAGhXf0R+y11cx7c1cgdyxvfBvfMEkgD7sOUeF9ggZJc0YZ4qc7Pa6qqMpHDru
-# pjshvLmQMSLaGKF68m+w2mJiZkLMYBEotPiAC3+IzI1MQqidCfN6rfQUmtcKyrVz
-# 2zCt8CvuR3pSyNCBcQgKZ/+NwBfDqPTt1wKq5JCIQiLnbDZwJ9F5433enzgUGQgh
-# KRoIwfp/hap7t7lrNf859Xe1/zHT4qtNgzGqSdJ2Kbz1YAMFjZokYHv/sliyxJN9
-# 7++0BApX2t45JsQaqyQ60TSKxqOH0JIIDeYgwxfJ8YFmuvt7T4zVM8u02Axp/1YV
-# nKP2AOVca6FDe9EiccrexAWPGoP+WQi8WFQKrNVKr5XTLI0MNTjadOHfF0XUToyF
-# H8FVnZZV1/F1kgd/bYbt/0M/QkS4FGmJoqT8dyRyMkTlTynKul4N3QIDAQABo4IC
-# AzCCAf8wHwYDVR0jBBgwFoAUaDfg67Y7+F8Rhvv+YXsIiGX0TkIwHQYDVR0OBBYE
-# FFpfZUilS5A+fjYV80ib5qKkBoczMD4GA1UdIAQ3MDUwMwYGZ4EMAQQBMCkwJwYI
-# KwYBBQUHAgEWG2h0dHA6Ly93d3cuZGlnaWNlcnQuY29tL0NQUzAOBgNVHQ8BAf8E
-# BAMCB4AwEwYDVR0lBAwwCgYIKwYBBQUHAwMwgbUGA1UdHwSBrTCBqjBToFGgT4ZN
-# aHR0cDovL2NybDMuZGlnaWNlcnQuY29tL0RpZ2lDZXJ0VHJ1c3RlZEc0Q29kZVNp
-# Z25pbmdSU0E0MDk2U0hBMzg0MjAyMUNBMS5jcmwwU6BRoE+GTWh0dHA6Ly9jcmw0
-# LmRpZ2ljZXJ0LmNvbS9EaWdpQ2VydFRydXN0ZWRHNENvZGVTaWduaW5nUlNBNDA5
-# NlNIQTM4NDIwMjFDQTEuY3JsMIGUBggrBgEFBQcBAQSBhzCBhDAkBggrBgEFBQcw
-# AYYYaHR0cDovL29jc3AuZGlnaWNlcnQuY29tMFwGCCsGAQUFBzAChlBodHRwOi8v
-# Y2FjZXJ0cy5kaWdpY2VydC5jb20vRGlnaUNlcnRUcnVzdGVkRzRDb2RlU2lnbmlu
-# Z1JTQTQwOTZTSEEzODQyMDIxQ0ExLmNydDAJBgNVHRMEAjAAMA0GCSqGSIb3DQEB
-# CwUAA4ICAQAW9ANNkR2cF6ulbM+/XUWeWqC7UTqtsRwj7WAo8XTr52JebRchTGDH
-# BZP9sDRZsFt+lPcPvBrv41kWoaFBmebTaPMh6YDHaON+uc19CTWXsMh8eog0lzGU
-# iA3mKdbVit0udrgNlBUqTIuvMlMFIARWSz90FMeQrCFokLmqoqjp7u0sVPM7ng6T
-# 9D8ct/m5LSpIa5TJCjAfyfw75GK0wzTDdTi1MgiAIyX0EedMrEwXjOjSApQ+uhIW
-# v/AHDf8ukJzDFTTeiUkYZ1w++z70QZkzLfQTi6eH9vqgyXWcnGCwOxKquqe8RSIe
-# M3FdtLstn9nI8S4qeiKdmomG6FAZTzYiGULJdJGsLh6Uii56zZdq3bSre/yrfed4
-# hf/0MqEtWSU7LpkWM8AApRkIKRBZIQ73/7WxwsF9kHoZxqoRMDGTzWt+S7/XrSOa
-# QbKf0CxdxMPHKC2A1u3xGNDChtQEwpHxYXf/teD7GeFYFQJg/wn4dC72mZze97+c
-# YcpmI4R13Q7owmRthK1hnuq4EOQIcoTPbQXiaRzULbYrcOnJi7EbXcqdeAAnZAyV
-# b6zGqAaE9Sw4RYvkosL5IlBgrdIwSFJMbeirBoM2GukIHQ8UaEu3l1PoNQvVbqM1
-# 8zHiN4WA4rp9G9wfcAlZWq9iKF34sA+Xu03qSVaKPKn6YJMl5PfUsDGCBdMwggXP
-# AgEBMH0waTELMAkGA1UEBhMCVVMxFzAVBgNVBAoTDkRpZ2lDZXJ0LCBJbmMuMUEw
-# PwYDVQQDEzhEaWdpQ2VydCBUcnVzdGVkIEc0IENvZGUgU2lnbmluZyBSU0E0MDk2
-# IFNIQTM4NCAyMDIxIENBMQIQBNI793flHTneCMtwLiiYFTANBglghkgBZQMEAgEF
-# AKCBhDAYBgorBgEEAYI3AgEMMQowCKACgAChAoAAMBkGCSqGSIb3DQEJAzEMBgor
-# BgEEAYI3AgEEMBwGCisGAQQBgjcCAQsxDjAMBgorBgEEAYI3AgEVMC8GCSqGSIb3
-# DQEJBDEiBCDolcvVWucdUjxm+vS/bsqLRmcV+aPCvNA2ySbSXu8KNTANBgkqhkiG
-# 9w0BAQEFAASCAYACjgNa8WrlhDqVWDeK1fGwz6SwgyW0u8LUsW5LuapqmJ9orkCz
-# ACnp7UzPQXw7EwTsHs4hwYSypgNCybXfOTm4szHm+T60fsTbnG2lTMNI97JLHQ66
-# jzQeU1rVC9J09ZIe07ETTcPo6TwHlbIuRpkNKk9Y2iXlQsk9uEscZS3F89gNgTqb
-# CYRV2lz4EcYtQQr10AIx2DDbyybRfO6LXUXWWZ2GkYuo/vCVjVv2Y86lmQjVmK03
-# wV6S3N55x7b8uF6qlROhtpm0FN2xggsVQV3NEHP9STY/qpfuBcV2B2zzxmieSdO/
-# +0qCD+iUhT4LyzdTab5ZOw3HWPlbjzFj9pK0PWacJP173M6h2zw28lqsJtndtEj4
-# cuQvf4LweTDlT2JoA+vfUO90UQm5R1UMB5ben0oNUGq30iOePS95hzLGGBHVqJZ+
-# 2RqO5FlQ9ElJHVct8TFzvV0+MMYaDLpquoCD8BmPlWxW1D53y7qunF4L+hviBIy9
-# oGOiec5OZ3hPkKChggMgMIIDHAYJKoZIhvcNAQkGMYIDDTCCAwkCAQEwdzBjMQsw
-# CQYDVQQGEwJVUzEXMBUGA1UEChMORGlnaUNlcnQsIEluYy4xOzA5BgNVBAMTMkRp
-# Z2lDZXJ0IFRydXN0ZWQgRzQgUlNBNDA5NiBTSEEyNTYgVGltZVN0YW1waW5nIENB
-# AhAFRK/zlJ0IOaa/2z9f5WEWMA0GCWCGSAFlAwQCAQUAoGkwGAYJKoZIhvcNAQkD
-# MQsGCSqGSIb3DQEHATAcBgkqhkiG9w0BCQUxDxcNMjQwNTIyMTMzMDQwWjAvBgkq
-# hkiG9w0BCQQxIgQgvJ+p+XvO8qqJJxl+oqDwn4/SC6uhKsEDc9eH6TKOSg4wDQYJ
-# KoZIhvcNAQEBBQAEggIAhx1u8DUXkkV7lmzhuio+uCJFRqXbWjcn8oab1uua3M7O
-# 1Y7s29oKoigLvli7FEkXA2m8mAyyhtbe+boALKzpHinFJfDcQ+ZLqrPp308RxAFt
-# iPs8XX/JUIv7vIdGQ1lLxNv8oD8mLl8DbsX7uB0IX1I2nmHP2/oZEqxM9xexK5Ca
-# mPKZYpHGmU+u8ofVxZALW8Z+t8PK8dYTwHmgd41TTSYNAtx8Gahx9cjE+YU/n7+C
-# gM1OXOYrxnG/dOiDWaq0/a8UoHJGdCeGS0xoJnY4D6C7z59Ey+5gc/r5IfNWapam
-# yDrA2RNyyDaJurAd/jetTPhT12xpCYCa1do/ttszojp3B62QLj4jezaXphvAgvHr
-# uKTKhf2Iu6KCrX3j1n5j7X8NRlP9/eGEFovVCW9maKe2cKlorETGJP7Jmb0L3KFB
-# pqMvWG6A5G7e0M2uUB56m+HO5a2wF/cIY/2jzXTQOzsimsWjdO+X21i7zw8RN0We
-# wSDuYbTETvxgmUBoDSEPgAOzdEptKpRJncr1HV+heEkMnnByNMTdSeYg4hIG+obC
-# uByQFOmraRVrrPrqPqx3zTcRHtt8ruS7xIhtUU95XBKxumfDnCT/skmaTf4rq+Yx
-# 8FeDnp4tyF17uzUkQDRgIXw92V58CPUKBV54ckuqotC7wrHIg9UfNC6aOkfCgUA=
-# SIG # End signature block
-
->>>>>>> 7d47e4b6
+﻿# Copyright © 2017 - 2021 Chocolatey Software, Inc.
+# Copyright © 2011 - 2017 RealDimensions Software, LLC
+#
+# Licensed under the Apache License, Version 2.0 (the "License");
+# you may not use this file except in compliance with the License.
+#
+# You may obtain a copy of the License at
+#
+#   http://www.apache.org/licenses/LICENSE-2.0
+#
+# Unless required by applicable law or agreed to in writing, software
+# distributed under the License is distributed on an "AS IS" BASIS,
+# WITHOUT WARRANTIES OR CONDITIONS OF ANY KIND, either express or implied.
+# See the License for the specific language governing permissions and
+# limitations under the License.
+
+# Ideas from the Awesome Posh-Git - https://github.com/dahlbyk/posh-git
+# Posh-Git License - https://github.com/dahlbyk/posh-git/blob/1941da2472eb668cde2d6a5fc921d5043a024386/LICENSE.txt
+# http://www.jeremyskinner.co.uk/2010/03/07/using-git-with-windows-powershell/
+
+$Global:ChocolateyTabSettings = New-Object PSObject -Property @{
+    AllCommands = $false
+}
+
+$script:choco = "$env:ChocolateyInstall\choco.exe"
+
+function script:chocoCmdOperations($commands, $command, $filter, $currentArguments) {
+    $currentOptions = @('zzzz')
+    if (-not [string]::IsNullOrWhiteSpace($currentArguments)) {
+        $currentOptions = $currentArguments.Trim() -split ' '
+    }
+
+    $commands.$command.Replace("  ", " ") -split ' ' |
+        Where-Object { $_ -notmatch "^(?:$($currentOptions -join '|' -replace "=", "\="))(?:\S*)\s?$" } |
+        Where-Object { $_ -like "$filter*" }
+}
+
+$script:chocoCommands = @('-?','search','list','info','install','outdated','upgrade','uninstall','new','pack','push','-h','--help','pin','source','config','feature','apikey','export','help','template','cache','--version','rule')
+
+# ensure these all have a space to start, or they will cause issues
+$allcommands = " --debug --verbose --trace --noop --help -? --online --accept-license --confirm --limit-output --no-progress --log-file='' --execution-timeout='' --cache-location='' --proxy='' --proxy-user='' --proxy-password='' --proxy-bypass-list='' --proxy-bypass-on-local --force --no-color --skip-compatibility-checks --ignore-http-cache"
+
+$commandOptions = @{
+    list      = "--id-only --pre --exact --by-id-only --id-starts-with --detailed --prerelease --include-programs --source='' --page='' --page-size=''"
+    search    = "--id-only --pre --exact --by-id-only --id-starts-with --detailed --approved-only --not-broken --source='' --user='' --password='' --prerelease --include-programs --page='' --page-size='' --order-by-popularity --download-cache-only --disable-package-repository-optimizations --include-configured-sources"
+    info      = "--source='' --local-only --version='' --prerelease --user='' --password='' --cert='' --certpassword='' --disable-package-repository-optimizations --include-configured-sources"
+    install   = "-y -whatif --pre --version='' --params='' --install-arguments='' --override-arguments --ignore-dependencies --source='' --source='windowsfeatures' --user='' --password='' --prerelease --forcex86 --not-silent --package-parameters='' --exit-when-reboot-detected --ignore-detected-reboot --allow-downgrade --force-dependencies --require-checksums --use-package-exit-codes --ignore-package-exit-codes --skip-automation-scripts --ignore-checksums --allow-empty-checksums --allow-empty-checksums-secure --download-checksum='' --download-checksum-type='' --download-checksum-x64='' --download-checksum-type-x64='' --stop-on-first-package-failure --disable-package-repository-optimizations --pin --include-configured-sources"
+    pin       = "--name='' --version=''"
+    outdated  = "--source='' --user='' --password='' --ignore-pinned --ignore-unfound --pre --prerelease --disable-package-repository-optimizations --include-configured-sources"
+    upgrade   = "-y -whatif --pre --version='' --except='' --params='' --install-arguments='' --override-arguments --ignore-dependencies --source='' --source='windowsfeatures' --user='' --password='' --prerelease --forcex86 --not-silent --package-parameters='' --exit-when-reboot-detected --ignore-detected-reboot --allow-downgrade --require-checksums --use-package-exit-codes --ignore-package-exit-codes --skip-automation-scripts --fail-on-unfound --fail-on-not-installed --ignore-checksums --allow-empty-checksums --allow-empty-checksums-secure --download-checksum='' --download-checksum-type='' --download-checksum-x64='' --download-checksum-type-x64='' --exclude-prerelease --stop-on-first-package-failure --use-remembered-options --ignore-remembered-options --skip-when-not-installed --install-if-not-installed --disable-package-repository-optimizations --pin --ignore-pinned --include-configured-sources"
+    uninstall = "-y -whatif --force-dependencies --remove-dependencies --all-versions --source='windowsfeatures' --version='' --uninstall-arguments='' --override-arguments --not-silent --params='' --package-parameters='' --exit-when-reboot-detected --ignore-detected-reboot --use-package-exit-codes --ignore-package-exit-codes --skip-automation-scripts --use-autouninstaller --skip-autouninstaller --fail-on-autouninstaller --ignore-autouninstaller-failure --stop-on-first-package-failure"
+    new       = "--template-name='' --output-directory='' --automaticpackage --version='' --maintainer='' packageversion='' maintainername='' maintainerrepo='' installertype='' url='' url64='' silentargs='' --use-built-in-template"
+    pack      = "--version='' --output-directory=''"
+    push      = "--source='' --api-key='' --timeout=''"
+    source    = "--name='' --source='' --user='' --password='' --priority='' --bypass-proxy --allow-self-service"
+    config    = "--name='' --value=''"
+    feature   = "--name=''"
+    apikey    = "--source='' --api-key='' --remove"
+    export    = "--include-version-numbers --output-file-path=''"
+    template  = "--name=''"
+    cache     = "--expired"
+    rule      = "--name=''"
+}
+
+$commandOptions['find'] = $commandOptions['search']
+
+$licenseFile = "$env:ChocolateyInstall\license\chocolatey.license.xml"
+
+if (Test-Path $licenseFile) {
+    # Add pro-only commands
+    $script:chocoCommands = @(
+        $script:chocoCommands
+        'download'
+        'optimize'
+    )
+
+    $commandOptions.download = "--internalize --internalize-all-urls --ignore-dependencies --installed-packages --ignore-unfound-packages --resources-location='' --download-location='' --outputdirectory='' --source='' --version='' --prerelease --user='' --password='' --cert='' --certpassword='' --append-use-original-location --recompile --disable-package-repository-optimizations"
+    $commandOptions.sync = "--output-directory='' --id='' --package-id=''"
+    $commandOptions.optimize = "--deflate-nupkg-only --id=''"
+
+    # Add pro switches to commands that have additional switches on Pro
+    $proInstallUpgradeOptions = " --install-directory='' --package-parameters-sensitive='' --max-download-rate='' --install-arguments-sensitive='' --skip-download-cache --use-download-cache --skip-virus-check --virus-check --virus-positives-minimum='' --deflate-package-size --no-deflate-package-size --deflate-nupkg-only"
+
+    $commandOptions.install += $proInstallUpgradeOptions
+    $commandOptions.upgrade += $proInstallUpgradeOptions + " --exclude-chocolatey-packages-during-upgrade-all --include-chocolatey-packages-during-upgrade-all"
+    $commandOptions.new += " --build-package --use-original-location --keep-remote --url='' --url64='' --checksum='' --checksum64='' --checksumtype='' --pause-on-error"
+    $commandOptions.pin += " --note=''"
+
+    # Add Business-only commands and options if the license is a Business or Trial license
+    [xml]$xml = Get-Content -Path $licenseFile -ErrorAction Stop
+    $licenseType = $xml.license.type
+
+    if ('Business', 'BusinessTrial' -contains $licenseType) {
+
+        # Add business-only commands
+        $script:chocoCommands = @(
+            $script:chocoCommands
+            'support'
+            'sync'
+        )
+
+        $commandOptions.list += " --audit"
+        $commandOptions.uninstall += " --from-programs-and-features"
+        $commandOptions.new += " --file='' --file64='' --from-programs-and-features --remove-architecture-from-name --include-architecture-in-name"
+
+        # Add --use-self-service to commands that support it
+        $selfServiceCommands = 'list', 'find', 'search', 'info', 'install', 'upgrade', 'uninstall', 'pin', 'outdated', 'push', 'download', 'sync', 'optimize'
+        foreach ($command in $selfServiceCommands) {
+            $commandOptions.$command += ' --use-self-service'
+        }
+    }
+}
+
+foreach ($key in @($commandOptions.Keys)) {
+    $commandOptions.$key += $allcommands
+}
+
+# Consistent ordering for commands so the added pro commands aren't weirdly out of order
+$script:chocoCommands = $script:chocoCommands | Sort-Object -Property { $_ -replace '[^a-z](.*$)', '$1--' }
+
+function script:chocoCommands($filter) {
+    $cmdList = @()
+    if (-not $global:ChocolateyTabSettings.AllCommands) {
+        $cmdList += $script:chocoCommands -like "$filter*"
+    }
+    else {
+        $cmdList += (& $script:choco -h) |
+            Where-Object { $_ -match '^  \S.*' } |
+            ForEach-Object { $_.Split(' ', [StringSplitOptions]::RemoveEmptyEntries) } |
+            Where-Object { $_ -like "$filter*" }
+    }
+
+    $cmdList #| sort
+}
+
+function script:chocoLocalPackages($filter) {
+    if ($filter -and $filter.StartsWith(".")) {
+        return;
+    } #file search
+    @(& $script:choco list $filter -r --id-starts-with) | ForEach-Object { $_.Split('|')[0] }
+}
+
+function script:chocoLocalPackagesUpgrade($filter) {
+    if ($filter -and $filter.StartsWith(".")) {
+        return;
+    } #file search
+    @('all|') + @(& $script:choco list $filter -r --id-starts-with) |
+        Where-Object { $_ -like "$filter*" } |
+        ForEach-Object { $_.Split('|')[0] }
+}
+
+function script:chocoRemotePackages($filter) {
+    if ($filter -and $filter.StartsWith(".")) {
+        return;
+    } #file search
+    @('packages.config|') + @(& $script:choco search $filter --page='0' --page-size='30' -r --id-starts-with --order-by-popularity) |
+        Where-Object { $_ -like "$filter*" } |
+        ForEach-Object { $_.Split('|')[0] }
+}
+
+function Get-AliasPattern($exe) {
+    $aliases = @($exe) + @(Get-Alias | Where-Object { $_.Definition -eq $exe } | Select-Object -Exp Name)
+
+    "($($aliases -join '|'))"
+}
+
+function ChocolateyTabExpansion($lastBlock) {
+    switch -regex ($lastBlock -replace "^$(Get-AliasPattern choco) ", "") {
+
+        # Handles uninstall package names
+        "^uninstall\s+(?<package>[^\.][^-\s]*)$" {
+            chocoLocalPackages $matches['package']
+        }
+
+        # Handles install package names
+        "^(install)\s+(?<package>[^\.][^-\s]+)$" {
+            chocoRemotePackages $matches['package']
+        }
+
+        # Handles upgrade / uninstall package names
+        "^upgrade\s+(?<package>[^\.][^-\s]*)$" {
+            chocoLocalPackagesUpgrade $matches['package']
+        }
+
+        # Handles list/search first tab
+        "^(list|search|find)\s+(?<subcommand>[^-\s]*)$" {
+            @('<filter>', '-?') | Where-Object { $_ -like "$($matches['subcommand'])*" }
+        }
+
+        # Handles new first tab
+        "^(new)\s+(?<subcommand>[^-\s]*)$" {
+            @('<name>', '-?') | Where-Object { $_ -like "$($matches['subcommand'])*" }
+        }
+
+        # Handles pack first tab
+        "^(pack)\s+(?<subcommand>[^-\s]*)$" {
+            @('<PathtoNuspec>', '-?') | Where-Object { $_ -like "$($matches['subcommand'])*" }
+        }
+
+        # Handles push first tab
+        "^(push)\s+(?<subcommand>[^-\s]*)$" {
+            @('<PathtoNupkg>', '-?') | Where-Object { $_ -like "$($matches['subcommand'])*" }
+        }
+
+        # Handles source first tab
+        "^(source)\s+(?<subcommand>[^-\s]*)$" {
+            @('list', 'add', 'remove', 'disable', 'enable', '-?') | Where-Object { $_ -like "$($matches['subcommand'])*" }
+        }
+
+        # Handles pin first tab
+        "^(pin)\s+(?<subcommand>[^-\s]*)$" {
+            @('list', 'add', 'remove', '-?') | Where-Object { $_ -like "$($matches['subcommand'])*" }
+        }
+
+        # Handles feature first tab
+        "^(feature)\s+(?<subcommand>[^-\s]*)$" {
+            @('list', 'get', 'disable', 'enable', '-?') | Where-Object { $_ -like "$($matches['subcommand'])*" }
+        }
+        # Handles config first tab
+        "^(config)\s+(?<subcommand>[^-\s]*)$" {
+            @('list', 'get', 'set', 'unset', '-?') | Where-Object { $_ -like "$($matches['subcommand'])*" }
+        }
+
+        # Handles template first tab
+        "^(template)\s+(?<subcommand>[^-\s]*)$" {
+            @('list', 'info', '-?') | Where-Object { $_ -like "$($matches['subcommand'])*" }
+        }
+
+        # Handles cache first tab
+        "^(cache)\s+(?<subcommand>[^-\s]*)$" {
+            @('list', 'remove', '-?') | Where-Object { $_ -like "$($matches['subcommand'])*" }
+        }
+
+        # Handles more options after others
+        "^(?<cmd>$($commandOptions.Keys -join '|'))(?<currentArguments>.*)\s+(?<op>\S*)$" {
+            chocoCmdOperations $commandOptions $matches['cmd'] $matches['op'] $matches['currentArguments']
+        }
+
+        # Handles choco <cmd> <op>
+        "^(?<cmd>$($commandOptions.Keys -join '|'))\s+(?<op>\S*)$" {
+            chocoCmdOperations $commandOptions $matches['cmd'] $matches['op']
+        }
+
+        # Handles choco <cmd>
+        "^(?<cmd>\S*)$" {
+            chocoCommands $matches['cmd']
+        }
+    }
+}
+
+$PowerTab_RegisterTabExpansion = if (Get-Module -Name powertab) {
+    Get-Command Register-TabExpansion -Module powertab -ErrorAction SilentlyContinue
+}
+if ($PowerTab_RegisterTabExpansion) {
+    & $PowerTab_RegisterTabExpansion "choco" -Type Command {
+        param($Context, [ref]$TabExpansionHasOutput, [ref]$QuoteSpaces)  # 1:
+
+        $line = $Context.Line
+        $lastBlock = [System.Text.RegularExpressions.Regex]::Split($line, '[|;]')[-1].TrimStart()
+        $TabExpansionHasOutput.Value = $true
+        ChocolateyTabExpansion $lastBlock
+    }
+
+    return
+}
+
+# PowerShell up to v7.3.x: use a custom TabExpansion function.
+if ($PSVersionTable.PSVersion.Major -lt 7 -or ($PSVersionTable.PSVersion.Major -eq 7 -and $PSVersionTable.PSVersion.Minor -lt 4)) { 
+    if (Test-Path Function:\TabExpansion) {
+        Rename-Item Function:\TabExpansion TabExpansionBackup
+    }
+
+    function TabExpansion($line, $lastWord) {
+        $lastBlock = [System.Text.RegularExpressions.Regex]::Split($line, '[|;]')[-1].TrimStart()
+    
+
+        switch -regex ($lastBlock) {
+            # Execute Chocolatey tab completion for all choco-related commands
+            "^$(Get-AliasPattern choco) (.*)" {
+                ChocolateyTabExpansion $lastBlock
+            }
+    
+            # Fall back on existing tab expansion
+            default {
+                if (Test-Path Function:\TabExpansionBackup) {
+                    TabExpansionBackup $line $lastWord
+                }
+            }
+        }
+    }
+} else { # PowerShell v7.4+: use the Register-ArgumentCompleter cmdlet (PowerShell no longer calls TabExpansion)
+    function script:Get-AliasNames($exe) {
+        @($exe) + @(Get-Alias | Where-Object { $_.Definition -eq $exe } | Select-Object -Exp Name)
+    }
+    
+    Register-ArgumentCompleter -Native -CommandName (Get-AliasNames choco) -ScriptBlock {
+        param($wordToComplete, $commandAst, $cursorColumn)
+    
+        # NOTE:
+        # * The stringified form of $commandAst is the command's own command line (irrespective of
+        #   whether other statements are on the same line or whether it is part of a pipeline).
+        # * However, trailing whitespace is trimmed in the string representation of $commandAst. 
+        #   Therefore, when the actual command line ends in space(s), they must be added back
+        #   so that ChocolateyTabExpansion recognizes the start of a new argument.
+        $ownCommandLine = [string] $commandAst
+        $ownCommandLine = $ownCommandLine.Substring(0, [Math]::Min($ownCommandLine.Length, $cursorColumn))
+        $ownCommandLine += ' ' * ($cursorColumn - $ownCommandLine.Length)
+    
+        ChocolateyTabExpansion $ownCommandLine
+    }
+}
+
+# SIG # Begin signature block
+# MIInKwYJKoZIhvcNAQcCoIInHDCCJxgCAQExDzANBglghkgBZQMEAgEFADB5Bgor
+# BgEEAYI3AgEEoGswaTA0BgorBgEEAYI3AgEeMCYCAwEAAAQQH8w7YFlLCE63JNLG
+# KX7zUQIBAAIBAAIBAAIBAAIBADAxMA0GCWCGSAFlAwQCAQUABCCQb9fZE/wJ7Uke
+# 0U88arux0gfLUeMODuKqtFQ2Be4gVaCCIK4wggWNMIIEdaADAgECAhAOmxiO+dAt
+# 5+/bUOIIQBhaMA0GCSqGSIb3DQEBDAUAMGUxCzAJBgNVBAYTAlVTMRUwEwYDVQQK
+# EwxEaWdpQ2VydCBJbmMxGTAXBgNVBAsTEHd3dy5kaWdpY2VydC5jb20xJDAiBgNV
+# BAMTG0RpZ2lDZXJ0IEFzc3VyZWQgSUQgUm9vdCBDQTAeFw0yMjA4MDEwMDAwMDBa
+# Fw0zMTExMDkyMzU5NTlaMGIxCzAJBgNVBAYTAlVTMRUwEwYDVQQKEwxEaWdpQ2Vy
+# dCBJbmMxGTAXBgNVBAsTEHd3dy5kaWdpY2VydC5jb20xITAfBgNVBAMTGERpZ2lD
+# ZXJ0IFRydXN0ZWQgUm9vdCBHNDCCAiIwDQYJKoZIhvcNAQEBBQADggIPADCCAgoC
+# ggIBAL/mkHNo3rvkXUo8MCIwaTPswqclLskhPfKK2FnC4SmnPVirdprNrnsbhA3E
+# MB/zG6Q4FutWxpdtHauyefLKEdLkX9YFPFIPUh/GnhWlfr6fqVcWWVVyr2iTcMKy
+# unWZanMylNEQRBAu34LzB4TmdDttceItDBvuINXJIB1jKS3O7F5OyJP4IWGbNOsF
+# xl7sWxq868nPzaw0QF+xembud8hIqGZXV59UWI4MK7dPpzDZVu7Ke13jrclPXuU1
+# 5zHL2pNe3I6PgNq2kZhAkHnDeMe2scS1ahg4AxCN2NQ3pC4FfYj1gj4QkXCrVYJB
+# MtfbBHMqbpEBfCFM1LyuGwN1XXhm2ToxRJozQL8I11pJpMLmqaBn3aQnvKFPObUR
+# WBf3JFxGj2T3wWmIdph2PVldQnaHiZdpekjw4KISG2aadMreSx7nDmOu5tTvkpI6
+# nj3cAORFJYm2mkQZK37AlLTSYW3rM9nF30sEAMx9HJXDj/chsrIRt7t/8tWMcCxB
+# YKqxYxhElRp2Yn72gLD76GSmM9GJB+G9t+ZDpBi4pncB4Q+UDCEdslQpJYls5Q5S
+# UUd0viastkF13nqsX40/ybzTQRESW+UQUOsxxcpyFiIJ33xMdT9j7CFfxCBRa2+x
+# q4aLT8LWRV+dIPyhHsXAj6KxfgommfXkaS+YHS312amyHeUbAgMBAAGjggE6MIIB
+# NjAPBgNVHRMBAf8EBTADAQH/MB0GA1UdDgQWBBTs1+OC0nFdZEzfLmc/57qYrhwP
+# TzAfBgNVHSMEGDAWgBRF66Kv9JLLgjEtUYunpyGd823IDzAOBgNVHQ8BAf8EBAMC
+# AYYweQYIKwYBBQUHAQEEbTBrMCQGCCsGAQUFBzABhhhodHRwOi8vb2NzcC5kaWdp
+# Y2VydC5jb20wQwYIKwYBBQUHMAKGN2h0dHA6Ly9jYWNlcnRzLmRpZ2ljZXJ0LmNv
+# bS9EaWdpQ2VydEFzc3VyZWRJRFJvb3RDQS5jcnQwRQYDVR0fBD4wPDA6oDigNoY0
+# aHR0cDovL2NybDMuZGlnaWNlcnQuY29tL0RpZ2lDZXJ0QXNzdXJlZElEUm9vdENB
+# LmNybDARBgNVHSAECjAIMAYGBFUdIAAwDQYJKoZIhvcNAQEMBQADggEBAHCgv0Nc
+# Vec4X6CjdBs9thbX979XB72arKGHLOyFXqkauyL4hxppVCLtpIh3bb0aFPQTSnov
+# Lbc47/T/gLn4offyct4kvFIDyE7QKt76LVbP+fT3rDB6mouyXtTP0UNEm0Mh65Zy
+# oUi0mcudT6cGAxN3J0TU53/oWajwvy8LpunyNDzs9wPHh6jSTEAZNUZqaVSwuKFW
+# juyk1T3osdz9HNj0d1pcVIxv76FQPfx2CWiEn2/K2yCNNWAcAgPLILCsWKAOQGPF
+# mCLBsln1VWvPJ6tsds5vIy30fnFqI2si/xK4VC0nftg62fC2h5b9W9FcrBjDTZ9z
+# twGpn1eqXijiuZQwggauMIIElqADAgECAhAHNje3JFR82Ees/ShmKl5bMA0GCSqG
+# SIb3DQEBCwUAMGIxCzAJBgNVBAYTAlVTMRUwEwYDVQQKEwxEaWdpQ2VydCBJbmMx
+# GTAXBgNVBAsTEHd3dy5kaWdpY2VydC5jb20xITAfBgNVBAMTGERpZ2lDZXJ0IFRy
+# dXN0ZWQgUm9vdCBHNDAeFw0yMjAzMjMwMDAwMDBaFw0zNzAzMjIyMzU5NTlaMGMx
+# CzAJBgNVBAYTAlVTMRcwFQYDVQQKEw5EaWdpQ2VydCwgSW5jLjE7MDkGA1UEAxMy
+# RGlnaUNlcnQgVHJ1c3RlZCBHNCBSU0E0MDk2IFNIQTI1NiBUaW1lU3RhbXBpbmcg
+# Q0EwggIiMA0GCSqGSIb3DQEBAQUAA4ICDwAwggIKAoICAQDGhjUGSbPBPXJJUVXH
+# JQPE8pE3qZdRodbSg9GeTKJtoLDMg/la9hGhRBVCX6SI82j6ffOciQt/nR+eDzMf
+# UBMLJnOWbfhXqAJ9/UO0hNoR8XOxs+4rgISKIhjf69o9xBd/qxkrPkLcZ47qUT3w
+# 1lbU5ygt69OxtXXnHwZljZQp09nsad/ZkIdGAHvbREGJ3HxqV3rwN3mfXazL6IRk
+# tFLydkf3YYMZ3V+0VAshaG43IbtArF+y3kp9zvU5EmfvDqVjbOSmxR3NNg1c1eYb
+# qMFkdECnwHLFuk4fsbVYTXn+149zk6wsOeKlSNbwsDETqVcplicu9Yemj052FVUm
+# cJgmf6AaRyBD40NjgHt1biclkJg6OBGz9vae5jtb7IHeIhTZgirHkr+g3uM+onP6
+# 5x9abJTyUpURK1h0QCirc0PO30qhHGs4xSnzyqqWc0Jon7ZGs506o9UD4L/wojzK
+# QtwYSH8UNM/STKvvmz3+DrhkKvp1KCRB7UK/BZxmSVJQ9FHzNklNiyDSLFc1eSuo
+# 80VgvCONWPfcYd6T/jnA+bIwpUzX6ZhKWD7TA4j+s4/TXkt2ElGTyYwMO1uKIqjB
+# Jgj5FBASA31fI7tk42PgpuE+9sJ0sj8eCXbsq11GdeJgo1gJASgADoRU7s7pXche
+# MBK9Rp6103a50g5rmQzSM7TNsQIDAQABo4IBXTCCAVkwEgYDVR0TAQH/BAgwBgEB
+# /wIBADAdBgNVHQ4EFgQUuhbZbU2FL3MpdpovdYxqII+eyG8wHwYDVR0jBBgwFoAU
+# 7NfjgtJxXWRM3y5nP+e6mK4cD08wDgYDVR0PAQH/BAQDAgGGMBMGA1UdJQQMMAoG
+# CCsGAQUFBwMIMHcGCCsGAQUFBwEBBGswaTAkBggrBgEFBQcwAYYYaHR0cDovL29j
+# c3AuZGlnaWNlcnQuY29tMEEGCCsGAQUFBzAChjVodHRwOi8vY2FjZXJ0cy5kaWdp
+# Y2VydC5jb20vRGlnaUNlcnRUcnVzdGVkUm9vdEc0LmNydDBDBgNVHR8EPDA6MDig
+# NqA0hjJodHRwOi8vY3JsMy5kaWdpY2VydC5jb20vRGlnaUNlcnRUcnVzdGVkUm9v
+# dEc0LmNybDAgBgNVHSAEGTAXMAgGBmeBDAEEAjALBglghkgBhv1sBwEwDQYJKoZI
+# hvcNAQELBQADggIBAH1ZjsCTtm+YqUQiAX5m1tghQuGwGC4QTRPPMFPOvxj7x1Bd
+# 4ksp+3CKDaopafxpwc8dB+k+YMjYC+VcW9dth/qEICU0MWfNthKWb8RQTGIdDAiC
+# qBa9qVbPFXONASIlzpVpP0d3+3J0FNf/q0+KLHqrhc1DX+1gtqpPkWaeLJ7giqzl
+# /Yy8ZCaHbJK9nXzQcAp876i8dU+6WvepELJd6f8oVInw1YpxdmXazPByoyP6wCeC
+# RK6ZJxurJB4mwbfeKuv2nrF5mYGjVoarCkXJ38SNoOeY+/umnXKvxMfBwWpx2cYT
+# gAnEtp/Nh4cku0+jSbl3ZpHxcpzpSwJSpzd+k1OsOx0ISQ+UzTl63f8lY5knLD0/
+# a6fxZsNBzU+2QJshIUDQtxMkzdwdeDrknq3lNHGS1yZr5Dhzq6YBT70/O3itTK37
+# xJV77QpfMzmHQXh6OOmc4d0j/R0o08f56PGYX/sr2H7yRp11LB4nLCbbbxV7HhmL
+# NriT1ObyF5lZynDwN7+YAN8gFk8n+2BnFqFmut1VwDophrCYoCvtlUG3OtUVmDG0
+# YgkPCr2B2RP+v6TR81fZvAT6gt4y3wSJ8ADNXcL50CN/AAvkdgIm2fBldkKmKYcJ
+# RyvmfxqkhQ/8mJb2VVQrH4D6wPIOK+XW+6kvRBVK5xMOHds3OBqhK/bt1nz8MIIG
+# sDCCBJigAwIBAgIQCK1AsmDSnEyfXs2pvZOu2TANBgkqhkiG9w0BAQwFADBiMQsw
+# CQYDVQQGEwJVUzEVMBMGA1UEChMMRGlnaUNlcnQgSW5jMRkwFwYDVQQLExB3d3cu
+# ZGlnaWNlcnQuY29tMSEwHwYDVQQDExhEaWdpQ2VydCBUcnVzdGVkIFJvb3QgRzQw
+# HhcNMjEwNDI5MDAwMDAwWhcNMzYwNDI4MjM1OTU5WjBpMQswCQYDVQQGEwJVUzEX
+# MBUGA1UEChMORGlnaUNlcnQsIEluYy4xQTA/BgNVBAMTOERpZ2lDZXJ0IFRydXN0
+# ZWQgRzQgQ29kZSBTaWduaW5nIFJTQTQwOTYgU0hBMzg0IDIwMjEgQ0ExMIICIjAN
+# BgkqhkiG9w0BAQEFAAOCAg8AMIICCgKCAgEA1bQvQtAorXi3XdU5WRuxiEL1M4zr
+# PYGXcMW7xIUmMJ+kjmjYXPXrNCQH4UtP03hD9BfXHtr50tVnGlJPDqFX/IiZwZHM
+# gQM+TXAkZLON4gh9NH1MgFcSa0OamfLFOx/y78tHWhOmTLMBICXzENOLsvsI8Irg
+# nQnAZaf6mIBJNYc9URnokCF4RS6hnyzhGMIazMXuk0lwQjKP+8bqHPNlaJGiTUyC
+# EUhSaN4QvRRXXegYE2XFf7JPhSxIpFaENdb5LpyqABXRN/4aBpTCfMjqGzLmysL0
+# p6MDDnSlrzm2q2AS4+jWufcx4dyt5Big2MEjR0ezoQ9uo6ttmAaDG7dqZy3SvUQa
+# khCBj7A7CdfHmzJawv9qYFSLScGT7eG0XOBv6yb5jNWy+TgQ5urOkfW+0/tvk2E0
+# XLyTRSiDNipmKF+wc86LJiUGsoPUXPYVGUztYuBeM/Lo6OwKp7ADK5GyNnm+960I
+# HnWmZcy740hQ83eRGv7bUKJGyGFYmPV8AhY8gyitOYbs1LcNU9D4R+Z1MI3sMJN2
+# FKZbS110YU0/EpF23r9Yy3IQKUHw1cVtJnZoEUETWJrcJisB9IlNWdt4z4FKPkBH
+# X8mBUHOFECMhWWCKZFTBzCEa6DgZfGYczXg4RTCZT/9jT0y7qg0IU0F8WD1Hs/q2
+# 7IwyCQLMbDwMVhECAwEAAaOCAVkwggFVMBIGA1UdEwEB/wQIMAYBAf8CAQAwHQYD
+# VR0OBBYEFGg34Ou2O/hfEYb7/mF7CIhl9E5CMB8GA1UdIwQYMBaAFOzX44LScV1k
+# TN8uZz/nupiuHA9PMA4GA1UdDwEB/wQEAwIBhjATBgNVHSUEDDAKBggrBgEFBQcD
+# AzB3BggrBgEFBQcBAQRrMGkwJAYIKwYBBQUHMAGGGGh0dHA6Ly9vY3NwLmRpZ2lj
+# ZXJ0LmNvbTBBBggrBgEFBQcwAoY1aHR0cDovL2NhY2VydHMuZGlnaWNlcnQuY29t
+# L0RpZ2lDZXJ0VHJ1c3RlZFJvb3RHNC5jcnQwQwYDVR0fBDwwOjA4oDagNIYyaHR0
+# cDovL2NybDMuZGlnaWNlcnQuY29tL0RpZ2lDZXJ0VHJ1c3RlZFJvb3RHNC5jcmww
+# HAYDVR0gBBUwEzAHBgVngQwBAzAIBgZngQwBBAEwDQYJKoZIhvcNAQEMBQADggIB
+# ADojRD2NCHbuj7w6mdNW4AIapfhINPMstuZ0ZveUcrEAyq9sMCcTEp6QRJ9L/Z6j
+# fCbVN7w6XUhtldU/SfQnuxaBRVD9nL22heB2fjdxyyL3WqqQz/WTauPrINHVUHmI
+# moqKwba9oUgYftzYgBoRGRjNYZmBVvbJ43bnxOQbX0P4PpT/djk9ntSZz0rdKOtf
+# JqGVWEjVGv7XJz/9kNF2ht0csGBc8w2o7uCJob054ThO2m67Np375SFTWsPK6Wrx
+# oj7bQ7gzyE84FJKZ9d3OVG3ZXQIUH0AzfAPilbLCIXVzUstG2MQ0HKKlS43Nb3Y3
+# LIU/Gs4m6Ri+kAewQ3+ViCCCcPDMyu/9KTVcH4k4Vfc3iosJocsL6TEa/y4ZXDlx
+# 4b6cpwoG1iZnt5LmTl/eeqxJzy6kdJKt2zyknIYf48FWGysj/4+16oh7cGvmoLr9
+# Oj9FpsToFpFSi0HASIRLlk2rREDjjfAVKM7t8RhWByovEMQMCGQ8M4+uKIw8y4+I
+# Cw2/O/TOHnuO77Xry7fwdxPm5yg/rBKupS8ibEH5glwVZsxsDsrFhsP2JjMMB0ug
+# 0wcCampAMEhLNKhRILutG4UI4lkNbcoFUCvqShyepf2gpx8GdOfy1lKQ/a+FSCH5
+# Vzu0nAPthkX0tGFuv2jiJmCG6sivqf6UHedjGzqGVnhOMIIGwjCCBKqgAwIBAgIQ
+# BUSv85SdCDmmv9s/X+VhFjANBgkqhkiG9w0BAQsFADBjMQswCQYDVQQGEwJVUzEX
+# MBUGA1UEChMORGlnaUNlcnQsIEluYy4xOzA5BgNVBAMTMkRpZ2lDZXJ0IFRydXN0
+# ZWQgRzQgUlNBNDA5NiBTSEEyNTYgVGltZVN0YW1waW5nIENBMB4XDTIzMDcxNDAw
+# MDAwMFoXDTM0MTAxMzIzNTk1OVowSDELMAkGA1UEBhMCVVMxFzAVBgNVBAoTDkRp
+# Z2lDZXJ0LCBJbmMuMSAwHgYDVQQDExdEaWdpQ2VydCBUaW1lc3RhbXAgMjAyMzCC
+# AiIwDQYJKoZIhvcNAQEBBQADggIPADCCAgoCggIBAKNTRYcdg45brD5UsyPgz5/X
+# 5dLnXaEOCdwvSKOXejsqnGfcYhVYwamTEafNqrJq3RApih5iY2nTWJw1cb86l+uU
+# UI8cIOrHmjsvlmbjaedp/lvD1isgHMGXlLSlUIHyz8sHpjBoyoNC2vx/CSSUpIIa
+# 2mq62DvKXd4ZGIX7ReoNYWyd/nFexAaaPPDFLnkPG2ZS48jWPl/aQ9OE9dDH9kgt
+# XkV1lnX+3RChG4PBuOZSlbVH13gpOWvgeFmX40QrStWVzu8IF+qCZE3/I+PKhu60
+# pCFkcOvV5aDaY7Mu6QXuqvYk9R28mxyyt1/f8O52fTGZZUdVnUokL6wrl76f5P17
+# cz4y7lI0+9S769SgLDSb495uZBkHNwGRDxy1Uc2qTGaDiGhiu7xBG3gZbeTZD+BY
+# QfvYsSzhUa+0rRUGFOpiCBPTaR58ZE2dD9/O0V6MqqtQFcmzyrzXxDtoRKOlO0L9
+# c33u3Qr/eTQQfqZcClhMAD6FaXXHg2TWdc2PEnZWpST618RrIbroHzSYLzrqawGw
+# 9/sqhux7UjipmAmhcbJsca8+uG+W1eEQE/5hRwqM/vC2x9XH3mwk8L9CgsqgcT2c
+# kpMEtGlwJw1Pt7U20clfCKRwo+wK8REuZODLIivK8SgTIUlRfgZm0zu++uuRONhR
+# B8qUt+JQofM604qDy0B7AgMBAAGjggGLMIIBhzAOBgNVHQ8BAf8EBAMCB4AwDAYD
+# VR0TAQH/BAIwADAWBgNVHSUBAf8EDDAKBggrBgEFBQcDCDAgBgNVHSAEGTAXMAgG
+# BmeBDAEEAjALBglghkgBhv1sBwEwHwYDVR0jBBgwFoAUuhbZbU2FL3MpdpovdYxq
+# II+eyG8wHQYDVR0OBBYEFKW27xPn783QZKHVVqllMaPe1eNJMFoGA1UdHwRTMFEw
+# T6BNoEuGSWh0dHA6Ly9jcmwzLmRpZ2ljZXJ0LmNvbS9EaWdpQ2VydFRydXN0ZWRH
+# NFJTQTQwOTZTSEEyNTZUaW1lU3RhbXBpbmdDQS5jcmwwgZAGCCsGAQUFBwEBBIGD
+# MIGAMCQGCCsGAQUFBzABhhhodHRwOi8vb2NzcC5kaWdpY2VydC5jb20wWAYIKwYB
+# BQUHMAKGTGh0dHA6Ly9jYWNlcnRzLmRpZ2ljZXJ0LmNvbS9EaWdpQ2VydFRydXN0
+# ZWRHNFJTQTQwOTZTSEEyNTZUaW1lU3RhbXBpbmdDQS5jcnQwDQYJKoZIhvcNAQEL
+# BQADggIBAIEa1t6gqbWYF7xwjU+KPGic2CX/yyzkzepdIpLsjCICqbjPgKjZ5+PF
+# 7SaCinEvGN1Ott5s1+FgnCvt7T1IjrhrunxdvcJhN2hJd6PrkKoS1yeF844ektrC
+# QDifXcigLiV4JZ0qBXqEKZi2V3mP2yZWK7Dzp703DNiYdk9WuVLCtp04qYHnbUFc
+# jGnRuSvExnvPnPp44pMadqJpddNQ5EQSviANnqlE0PjlSXcIWiHFtM+YlRpUurm8
+# wWkZus8W8oM3NG6wQSbd3lqXTzON1I13fXVFoaVYJmoDRd7ZULVQjK9WvUzF4UbF
+# KNOt50MAcN7MmJ4ZiQPq1JE3701S88lgIcRWR+3aEUuMMsOI5ljitts++V+wQtaP
+# 4xeR0arAVeOGv6wnLEHQmjNKqDbUuXKWfpd5OEhfysLcPTLfddY2Z1qJ+Panx+VP
+# NTwAvb6cKmx5AdzaROY63jg7B145WPR8czFVoIARyxQMfq68/qTreWWqaNYiyjvr
+# moI1VygWy2nyMpqy0tg6uLFGhmu6F/3Ed2wVbK6rr3M66ElGt9V/zLY4wNjsHPW2
+# obhDLN9OTH0eaHDAdwrUAuBcYLso/zjlUlrWrBciI0707NMX+1Br/wd3H3GXREHJ
+# uEbTbDJ8WC9nR2XlG3O2mflrLAZG70Ee8PBf4NvZrZCARK+AEEGKMIIG7TCCBNWg
+# AwIBAgIQBNI793flHTneCMtwLiiYFTANBgkqhkiG9w0BAQsFADBpMQswCQYDVQQG
+# EwJVUzEXMBUGA1UEChMORGlnaUNlcnQsIEluYy4xQTA/BgNVBAMTOERpZ2lDZXJ0
+# IFRydXN0ZWQgRzQgQ29kZSBTaWduaW5nIFJTQTQwOTYgU0hBMzg0IDIwMjEgQ0Ex
+# MB4XDTI0MDUwOTAwMDAwMFoXDTI3MDUxMTIzNTk1OVowdTELMAkGA1UEBhMCVVMx
+# DzANBgNVBAgTBkthbnNhczEPMA0GA1UEBxMGVG9wZWthMSEwHwYDVQQKExhDaG9j
+# b2xhdGV5IFNvZnR3YXJlLCBJbmMxITAfBgNVBAMTGENob2NvbGF0ZXkgU29mdHdh
+# cmUsIEluYzCCAaIwDQYJKoZIhvcNAQEBBQADggGPADCCAYoCggGBAPDJgdZWj0RV
+# lBBBniCyGy19FB736U5AahB+dAw3nmafOEeG+syql0m9kzV0gu4bSd4Al587ioAG
+# DUPAGhXf0R+y11cx7c1cgdyxvfBvfMEkgD7sOUeF9ggZJc0YZ4qc7Pa6qqMpHDru
+# pjshvLmQMSLaGKF68m+w2mJiZkLMYBEotPiAC3+IzI1MQqidCfN6rfQUmtcKyrVz
+# 2zCt8CvuR3pSyNCBcQgKZ/+NwBfDqPTt1wKq5JCIQiLnbDZwJ9F5433enzgUGQgh
+# KRoIwfp/hap7t7lrNf859Xe1/zHT4qtNgzGqSdJ2Kbz1YAMFjZokYHv/sliyxJN9
+# 7++0BApX2t45JsQaqyQ60TSKxqOH0JIIDeYgwxfJ8YFmuvt7T4zVM8u02Axp/1YV
+# nKP2AOVca6FDe9EiccrexAWPGoP+WQi8WFQKrNVKr5XTLI0MNTjadOHfF0XUToyF
+# H8FVnZZV1/F1kgd/bYbt/0M/QkS4FGmJoqT8dyRyMkTlTynKul4N3QIDAQABo4IC
+# AzCCAf8wHwYDVR0jBBgwFoAUaDfg67Y7+F8Rhvv+YXsIiGX0TkIwHQYDVR0OBBYE
+# FFpfZUilS5A+fjYV80ib5qKkBoczMD4GA1UdIAQ3MDUwMwYGZ4EMAQQBMCkwJwYI
+# KwYBBQUHAgEWG2h0dHA6Ly93d3cuZGlnaWNlcnQuY29tL0NQUzAOBgNVHQ8BAf8E
+# BAMCB4AwEwYDVR0lBAwwCgYIKwYBBQUHAwMwgbUGA1UdHwSBrTCBqjBToFGgT4ZN
+# aHR0cDovL2NybDMuZGlnaWNlcnQuY29tL0RpZ2lDZXJ0VHJ1c3RlZEc0Q29kZVNp
+# Z25pbmdSU0E0MDk2U0hBMzg0MjAyMUNBMS5jcmwwU6BRoE+GTWh0dHA6Ly9jcmw0
+# LmRpZ2ljZXJ0LmNvbS9EaWdpQ2VydFRydXN0ZWRHNENvZGVTaWduaW5nUlNBNDA5
+# NlNIQTM4NDIwMjFDQTEuY3JsMIGUBggrBgEFBQcBAQSBhzCBhDAkBggrBgEFBQcw
+# AYYYaHR0cDovL29jc3AuZGlnaWNlcnQuY29tMFwGCCsGAQUFBzAChlBodHRwOi8v
+# Y2FjZXJ0cy5kaWdpY2VydC5jb20vRGlnaUNlcnRUcnVzdGVkRzRDb2RlU2lnbmlu
+# Z1JTQTQwOTZTSEEzODQyMDIxQ0ExLmNydDAJBgNVHRMEAjAAMA0GCSqGSIb3DQEB
+# CwUAA4ICAQAW9ANNkR2cF6ulbM+/XUWeWqC7UTqtsRwj7WAo8XTr52JebRchTGDH
+# BZP9sDRZsFt+lPcPvBrv41kWoaFBmebTaPMh6YDHaON+uc19CTWXsMh8eog0lzGU
+# iA3mKdbVit0udrgNlBUqTIuvMlMFIARWSz90FMeQrCFokLmqoqjp7u0sVPM7ng6T
+# 9D8ct/m5LSpIa5TJCjAfyfw75GK0wzTDdTi1MgiAIyX0EedMrEwXjOjSApQ+uhIW
+# v/AHDf8ukJzDFTTeiUkYZ1w++z70QZkzLfQTi6eH9vqgyXWcnGCwOxKquqe8RSIe
+# M3FdtLstn9nI8S4qeiKdmomG6FAZTzYiGULJdJGsLh6Uii56zZdq3bSre/yrfed4
+# hf/0MqEtWSU7LpkWM8AApRkIKRBZIQ73/7WxwsF9kHoZxqoRMDGTzWt+S7/XrSOa
+# QbKf0CxdxMPHKC2A1u3xGNDChtQEwpHxYXf/teD7GeFYFQJg/wn4dC72mZze97+c
+# YcpmI4R13Q7owmRthK1hnuq4EOQIcoTPbQXiaRzULbYrcOnJi7EbXcqdeAAnZAyV
+# b6zGqAaE9Sw4RYvkosL5IlBgrdIwSFJMbeirBoM2GukIHQ8UaEu3l1PoNQvVbqM1
+# 8zHiN4WA4rp9G9wfcAlZWq9iKF34sA+Xu03qSVaKPKn6YJMl5PfUsDGCBdMwggXP
+# AgEBMH0waTELMAkGA1UEBhMCVVMxFzAVBgNVBAoTDkRpZ2lDZXJ0LCBJbmMuMUEw
+# PwYDVQQDEzhEaWdpQ2VydCBUcnVzdGVkIEc0IENvZGUgU2lnbmluZyBSU0E0MDk2
+# IFNIQTM4NCAyMDIxIENBMQIQBNI793flHTneCMtwLiiYFTANBglghkgBZQMEAgEF
+# AKCBhDAYBgorBgEEAYI3AgEMMQowCKACgAChAoAAMBkGCSqGSIb3DQEJAzEMBgor
+# BgEEAYI3AgEEMBwGCisGAQQBgjcCAQsxDjAMBgorBgEEAYI3AgEVMC8GCSqGSIb3
+# DQEJBDEiBCDolcvVWucdUjxm+vS/bsqLRmcV+aPCvNA2ySbSXu8KNTANBgkqhkiG
+# 9w0BAQEFAASCAYACjgNa8WrlhDqVWDeK1fGwz6SwgyW0u8LUsW5LuapqmJ9orkCz
+# ACnp7UzPQXw7EwTsHs4hwYSypgNCybXfOTm4szHm+T60fsTbnG2lTMNI97JLHQ66
+# jzQeU1rVC9J09ZIe07ETTcPo6TwHlbIuRpkNKk9Y2iXlQsk9uEscZS3F89gNgTqb
+# CYRV2lz4EcYtQQr10AIx2DDbyybRfO6LXUXWWZ2GkYuo/vCVjVv2Y86lmQjVmK03
+# wV6S3N55x7b8uF6qlROhtpm0FN2xggsVQV3NEHP9STY/qpfuBcV2B2zzxmieSdO/
+# +0qCD+iUhT4LyzdTab5ZOw3HWPlbjzFj9pK0PWacJP173M6h2zw28lqsJtndtEj4
+# cuQvf4LweTDlT2JoA+vfUO90UQm5R1UMB5ben0oNUGq30iOePS95hzLGGBHVqJZ+
+# 2RqO5FlQ9ElJHVct8TFzvV0+MMYaDLpquoCD8BmPlWxW1D53y7qunF4L+hviBIy9
+# oGOiec5OZ3hPkKChggMgMIIDHAYJKoZIhvcNAQkGMYIDDTCCAwkCAQEwdzBjMQsw
+# CQYDVQQGEwJVUzEXMBUGA1UEChMORGlnaUNlcnQsIEluYy4xOzA5BgNVBAMTMkRp
+# Z2lDZXJ0IFRydXN0ZWQgRzQgUlNBNDA5NiBTSEEyNTYgVGltZVN0YW1waW5nIENB
+# AhAFRK/zlJ0IOaa/2z9f5WEWMA0GCWCGSAFlAwQCAQUAoGkwGAYJKoZIhvcNAQkD
+# MQsGCSqGSIb3DQEHATAcBgkqhkiG9w0BCQUxDxcNMjQwNTIyMTMzMDQwWjAvBgkq
+# hkiG9w0BCQQxIgQgvJ+p+XvO8qqJJxl+oqDwn4/SC6uhKsEDc9eH6TKOSg4wDQYJ
+# KoZIhvcNAQEBBQAEggIAhx1u8DUXkkV7lmzhuio+uCJFRqXbWjcn8oab1uua3M7O
+# 1Y7s29oKoigLvli7FEkXA2m8mAyyhtbe+boALKzpHinFJfDcQ+ZLqrPp308RxAFt
+# iPs8XX/JUIv7vIdGQ1lLxNv8oD8mLl8DbsX7uB0IX1I2nmHP2/oZEqxM9xexK5Ca
+# mPKZYpHGmU+u8ofVxZALW8Z+t8PK8dYTwHmgd41TTSYNAtx8Gahx9cjE+YU/n7+C
+# gM1OXOYrxnG/dOiDWaq0/a8UoHJGdCeGS0xoJnY4D6C7z59Ey+5gc/r5IfNWapam
+# yDrA2RNyyDaJurAd/jetTPhT12xpCYCa1do/ttszojp3B62QLj4jezaXphvAgvHr
+# uKTKhf2Iu6KCrX3j1n5j7X8NRlP9/eGEFovVCW9maKe2cKlorETGJP7Jmb0L3KFB
+# pqMvWG6A5G7e0M2uUB56m+HO5a2wF/cIY/2jzXTQOzsimsWjdO+X21i7zw8RN0We
+# wSDuYbTETvxgmUBoDSEPgAOzdEptKpRJncr1HV+heEkMnnByNMTdSeYg4hIG+obC
+# uByQFOmraRVrrPrqPqx3zTcRHtt8ruS7xIhtUU95XBKxumfDnCT/skmaTf4rq+Yx
+# 8FeDnp4tyF17uzUkQDRgIXw92V58CPUKBV54ckuqotC7wrHIg9UfNC6aOkfCgUA=
+# SIG # End signature block