# Copyright © 2017 Chocolatey Software, Inc.
# Copyright © 2015 - 2017 RealDimensions Software, LLC
# Copyright © 2011 - 2015 RealDimensions Software, LLC & original authors/contributors from https://github.com/chocolatey/chocolatey
#
# Licensed under the Apache License, Version 2.0 (the "License");
# you may not use this file except in compliance with the License.
# You may obtain a copy of the License at
#
#     http://www.apache.org/licenses/LICENSE-2.0
#
# Unless required by applicable law or agreed to in writing, software
# distributed under the License is distributed on an "AS IS" BASIS,
# WITHOUT WARRANTIES OR CONDITIONS OF ANY KIND, either express or implied.
# See the License for the specific language governing permissions and
# limitations under the License.

function Update-SessionEnvironment {
<#
.SYNOPSIS
Updates the environment variables of the current powershell session with
any environment variable changes that may have occured during a
Chocolatey package install.

.DESCRIPTION
When Chocolatey installs a package, the package author may add or change
certain environment variables that will affect how the application runs
or how it is accessed. Often, these changes are not visible to the
current PowerShell session. This means the user needs to open a new
PowerShell session before these settings take effect which can render
the installed application nonfunctional until that time.

Use the Update-SessionEnvironment command to refresh the current
PowerShell session with all environment settings possibly performed by
Chocolatey package installs.

.NOTES
This method is also added to the user's PowerShell profile as
`refreshenv`. When called as `refreshenv`, the method will provide
additional output.

Preserves `PSModulePath` as set by the process starting in 0.9.10.

.INPUTS
None

.OUTPUTS
None
#>

  Write-FunctionCallLogMessage -Invocation $MyInvocation -Parameters $PSBoundParameters

  $refreshEnv = $false
  $invocation = $MyInvocation
  if ($invocation.InvocationName -eq 'refreshenv') {
    $refreshEnv = $true
  }

  if ($refreshEnv) {
    Write-Output 'Refreshing environment variables from the registry for powershell.exe. Please wait...'
  } else {
    Write-Verbose 'Refreshing environment variables from the registry.'
  }

  $userName = $env:USERNAME
  $architecture = $env:PROCESSOR_ARCHITECTURE
  $psModulePath = $env:PSModulePath

  #ordering is important here, $user should override $machine...
<<<<<<< HEAD
  $ScopeList = 'Process', 'Machine'
  if ($userName -notin 'SYSTEM', "${env:COMPUTERNAME}`$") {
    # but only if not running as the SYSTEM/machine in which case user can be ignored.
    $ScopeList += 'User'
  }
  foreach ($Scope in $ScopeList) {
    Get-EnvironmentVariableNames -Scope $Scope |
        ForEach-Object {
          Set-Item "Env:$_" -Value (Get-EnvironmentVariable -Scope $Scope -Name $_)
=======
  $Scopes = 'Process', 'Machine'
  if (($userName -ne 'SYSTEM') -and ($userName -ne "$($env:COMPUTERNAME)`$")) {
    # but only if not running as the SYSTEM/machine in which case user can be ignored.
    $Scopes += 'User'
  }
  foreach ($Scope in $Scopes) {
    Get-EnvironmentVariableNames -Scope $Scope |
        ForEach-Object {
          Set-Item "Env:$($_)" -Value (Get-EnvironmentVariable -Scope $Scope -Name $_)
>>>>>>> 2a29acb1
        }
  }

  #Path gets special treatment b/c it munges the two together
  $paths = 'Machine', 'User' |
    ForEach-Object {
      (Get-EnvironmentVariable -Name 'PATH' -Scope $_) -split ';'
    } |
    Select-Object -Unique
  $Env:PATH = $paths -join ';'

  # PSModulePath is almost always updated by process, so we want to preserve it.
  $env:PSModulePath = $psModulePath

  # reset user and architecture
  if ($userName) { $env:USERNAME = $userName; }
  if ($architecture) { $env:PROCESSOR_ARCHITECTURE = $architecture; }

  if ($refreshEnv) {
    Write-Output 'Finished'
  }
}

Set-Alias refreshenv Update-SessionEnvironment
<|MERGE_RESOLUTION|>--- conflicted
+++ resolved
@@ -1,113 +1,101 @@
-# Copyright © 2017 Chocolatey Software, Inc.
-# Copyright © 2015 - 2017 RealDimensions Software, LLC
-# Copyright © 2011 - 2015 RealDimensions Software, LLC & original authors/contributors from https://github.com/chocolatey/chocolatey
-#
-# Licensed under the Apache License, Version 2.0 (the "License");
-# you may not use this file except in compliance with the License.
-# You may obtain a copy of the License at
-#
-#     http://www.apache.org/licenses/LICENSE-2.0
-#
-# Unless required by applicable law or agreed to in writing, software
-# distributed under the License is distributed on an "AS IS" BASIS,
-# WITHOUT WARRANTIES OR CONDITIONS OF ANY KIND, either express or implied.
-# See the License for the specific language governing permissions and
-# limitations under the License.
-
-function Update-SessionEnvironment {
-<#
-.SYNOPSIS
-Updates the environment variables of the current powershell session with
-any environment variable changes that may have occured during a
-Chocolatey package install.
-
-.DESCRIPTION
-When Chocolatey installs a package, the package author may add or change
-certain environment variables that will affect how the application runs
-or how it is accessed. Often, these changes are not visible to the
-current PowerShell session. This means the user needs to open a new
-PowerShell session before these settings take effect which can render
-the installed application nonfunctional until that time.
-
-Use the Update-SessionEnvironment command to refresh the current
-PowerShell session with all environment settings possibly performed by
-Chocolatey package installs.
-
-.NOTES
-This method is also added to the user's PowerShell profile as
-`refreshenv`. When called as `refreshenv`, the method will provide
-additional output.
-
-Preserves `PSModulePath` as set by the process starting in 0.9.10.
-
-.INPUTS
-None
-
-.OUTPUTS
-None
-#>
-
-  Write-FunctionCallLogMessage -Invocation $MyInvocation -Parameters $PSBoundParameters
-
-  $refreshEnv = $false
-  $invocation = $MyInvocation
-  if ($invocation.InvocationName -eq 'refreshenv') {
-    $refreshEnv = $true
-  }
-
-  if ($refreshEnv) {
-    Write-Output 'Refreshing environment variables from the registry for powershell.exe. Please wait...'
-  } else {
-    Write-Verbose 'Refreshing environment variables from the registry.'
-  }
-
-  $userName = $env:USERNAME
-  $architecture = $env:PROCESSOR_ARCHITECTURE
-  $psModulePath = $env:PSModulePath
-
-  #ordering is important here, $user should override $machine...
-<<<<<<< HEAD
-  $ScopeList = 'Process', 'Machine'
-  if ($userName -notin 'SYSTEM', "${env:COMPUTERNAME}`$") {
-    # but only if not running as the SYSTEM/machine in which case user can be ignored.
-    $ScopeList += 'User'
-  }
-  foreach ($Scope in $ScopeList) {
-    Get-EnvironmentVariableNames -Scope $Scope |
-        ForEach-Object {
-          Set-Item "Env:$_" -Value (Get-EnvironmentVariable -Scope $Scope -Name $_)
-=======
-  $Scopes = 'Process', 'Machine'
-  if (($userName -ne 'SYSTEM') -and ($userName -ne "$($env:COMPUTERNAME)`$")) {
-    # but only if not running as the SYSTEM/machine in which case user can be ignored.
-    $Scopes += 'User'
-  }
-  foreach ($Scope in $Scopes) {
-    Get-EnvironmentVariableNames -Scope $Scope |
-        ForEach-Object {
-          Set-Item "Env:$($_)" -Value (Get-EnvironmentVariable -Scope $Scope -Name $_)
->>>>>>> 2a29acb1
-        }
-  }
-
-  #Path gets special treatment b/c it munges the two together
-  $paths = 'Machine', 'User' |
-    ForEach-Object {
-      (Get-EnvironmentVariable -Name 'PATH' -Scope $_) -split ';'
-    } |
-    Select-Object -Unique
-  $Env:PATH = $paths -join ';'
-
-  # PSModulePath is almost always updated by process, so we want to preserve it.
-  $env:PSModulePath = $psModulePath
-
-  # reset user and architecture
-  if ($userName) { $env:USERNAME = $userName; }
-  if ($architecture) { $env:PROCESSOR_ARCHITECTURE = $architecture; }
-
-  if ($refreshEnv) {
-    Write-Output 'Finished'
-  }
-}
-
-Set-Alias refreshenv Update-SessionEnvironment
+# Copyright © 2017 Chocolatey Software, Inc.
+# Copyright © 2015 - 2017 RealDimensions Software, LLC
+# Copyright © 2011 - 2015 RealDimensions Software, LLC & original authors/contributors from https://github.com/chocolatey/chocolatey
+#
+# Licensed under the Apache License, Version 2.0 (the "License");
+# you may not use this file except in compliance with the License.
+# You may obtain a copy of the License at
+#
+#     http://www.apache.org/licenses/LICENSE-2.0
+#
+# Unless required by applicable law or agreed to in writing, software
+# distributed under the License is distributed on an "AS IS" BASIS,
+# WITHOUT WARRANTIES OR CONDITIONS OF ANY KIND, either express or implied.
+# See the License for the specific language governing permissions and
+# limitations under the License.
+
+function Update-SessionEnvironment {
+<#
+.SYNOPSIS
+Updates the environment variables of the current powershell session with
+any environment variable changes that may have occured during a
+Chocolatey package install.
+
+.DESCRIPTION
+When Chocolatey installs a package, the package author may add or change
+certain environment variables that will affect how the application runs
+or how it is accessed. Often, these changes are not visible to the
+current PowerShell session. This means the user needs to open a new
+PowerShell session before these settings take effect which can render
+the installed application nonfunctional until that time.
+
+Use the Update-SessionEnvironment command to refresh the current
+PowerShell session with all environment settings possibly performed by
+Chocolatey package installs.
+
+.NOTES
+This method is also added to the user's PowerShell profile as
+`refreshenv`. When called as `refreshenv`, the method will provide
+additional output.
+
+Preserves `PSModulePath` as set by the process starting in 0.9.10.
+
+.INPUTS
+None
+
+.OUTPUTS
+None
+#>
+
+  Write-FunctionCallLogMessage -Invocation $MyInvocation -Parameters $PSBoundParameters
+
+  $refreshEnv = $false
+  $invocation = $MyInvocation
+  if ($invocation.InvocationName -eq 'refreshenv') {
+    $refreshEnv = $true
+  }
+
+  if ($refreshEnv) {
+    Write-Output 'Refreshing environment variables from the registry for powershell.exe. Please wait...'
+  } else {
+    Write-Verbose 'Refreshing environment variables from the registry.'
+  }
+
+  $userName = $env:USERNAME
+  $architecture = $env:PROCESSOR_ARCHITECTURE
+  $psModulePath = $env:PSModulePath
+
+  #ordering is important here, $user should override $machine...
+  $ScopeList = 'Process', 'Machine'
+  if ($userName -notin 'SYSTEM', "${env:COMPUTERNAME}`$") {
+    # but only if not running as the SYSTEM/machine in which case user can be ignored.
+    $ScopeList += 'User'
+  }
+  foreach ($Scope in $ScopeList) {
+    Get-EnvironmentVariableNames -Scope $Scope |
+        ForEach-Object {
+          Set-Item "Env:$_" -Value (Get-EnvironmentVariable -Scope $Scope -Name $_)
+        }
+  }
+
+  #Path gets special treatment b/c it munges the two together
+  $paths = 'Machine', 'User' |
+    ForEach-Object {
+      (Get-EnvironmentVariable -Name 'PATH' -Scope $_) -split ';'
+    } |
+    Select-Object -Unique
+  $Env:PATH = $paths -join ';'
+
+  # PSModulePath is almost always updated by process, so we want to preserve it.
+  $env:PSModulePath = $psModulePath
+
+  # reset user and architecture
+  if ($userName) { $env:USERNAME = $userName; }
+  if ($architecture) { $env:PROCESSOR_ARCHITECTURE = $architecture; }
+
+  if ($refreshEnv) {
+    Write-Output 'Finished'
+  }
+}
+
+Set-Alias refreshenv Update-SessionEnvironment