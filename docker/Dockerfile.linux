--- conflicted
+++ resolved
@@ -36,16 +36,6 @@
     apt-key adv --keyserver hkp://keyserver.ubuntu.com:80 --recv-keys 3FA7E0328081BFF6A14DA29AA6A19B38D3D831EF; \
     sh -c 'echo "deb https://download.mono-project.com/repo/debian stable-buster main" > /etc/apt/sources.list.d/mono-official-stable.list'
 
-<<<<<<< HEAD
-FROM debian:bookworm AS install
-
-RUN apt update; \
-    apt install gnupg dirmngr apt-transport-https ca-certificates -y; \
-    apt-key adv --keyserver hkp://keyserver.ubuntu.com:80 --recv-keys 3FA7E0328081BFF6A14DA29AA6A19B38D3D831EF; \
-    sh -c 'echo "deb https://download.mono-project.com/repo/debian stable-buster main" > /etc/apt/sources.list.d/mono-official-stable.list'
-
-=======
->>>>>>> 13bda495
 RUN apt update; \
     apt install mono-complete -y
 
