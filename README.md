# Chocolatey - like yum or apt-get, but for Windows
You can just call me choco.

![Chocolatey Logo](https://cdn.rawgit.com/chocolatey/choco/14a627932c78c8baaba6bef5f749ebfa1957d28d/docs/logo/chocolateyicon.gif "Chocolatey")

[![](https://img.shields.io/chocolatey/dt/chocolatey.svg)](https://chocolatey.org/packages/chocolatey) [![](https://img.shields.io/chocolatey/v/chocolatey.svg)](https://chocolatey.org/packages/chocolatey) [![](https://img.shields.io/gratipay/Chocolatey.svg)](https://www.gratipay.com/Chocolatey/) [![Project Stats](https://www.openhub.net/p/chocolatey/widgets/project_thin_badge.gif)](https://www.openhub.net/p/chocolatey)

<!-- TOC -->

- [Build Status](#build-status)
- [Chat Room](#chat-room)
- [Support Chocolatey!](#support-chocolatey)
- [See Chocolatey In Action](#see-chocolatey-in-action)
- [Etiquette Regarding Communication](#etiquette-regarding-communication)
- [Information](#information)
  - [Documentation](#documentation)
  - [Requirements](#requirements)
  - [License / Credits](#license--credits)
- [Submitting Issues](#submitting-issues)
- [Contributing](#contributing)
- [Committers](#committers)
  - [Compiling / Building Source](#compiling--building-source)
    - [Windows](#windows)
    - [Other Platforms](#other-platforms)
      - [Prerequisites:](#prerequisites)
      - [Build Process:](#build-process)
- [Credits](#credits)

<!-- /TOC -->

## Build Status
TeamCity  | AppVeyor | Travis
------------- | ------------- | -------------
[![TeamCity Build Status](https://img.shields.io/teamcity/codebetter/bt429.svg)](http://teamcity.codebetter.com/viewType.html?buildTypeId=bt429) | [![AppVeyor Build Status](https://ci.appveyor.com/api/projects/status/jfxywa3xuwowt20w/branch/master?svg=true)](https://ci.appveyor.com/project/ferventcoder/choco/branch/master) | [![Travis Build Status](https://travis-ci.org/chocolatey/choco.svg?branch=master)](https://travis-ci.org/chocolatey/choco)

## Chat Room
Come join in the conversation about Chocolatey in our Gitter Chat Room.

[![Gitter](https://badges.gitter.im/Join%20Chat.svg)](https://gitter.im/chocolatey/choco?utm_source=badge&utm_medium=badge&utm_campaign=pr-badge&utm_content=badge)

Or, you can find us in IRC at #chocolatey on freenode. IRC is not as often checked by committers, so it is recommended you stick to Gitter if you need more timely assistance.

Please make sure you've read over and agree with the [etiquette regarding communication](#etiquette-regarding-communication).

## Support Chocolatey!
 * Purchase [Chocolatey Pro / Chocolatey for Business](https://chocolatey.org/pricing#compare)
 * Donate [![](https://img.shields.io/gratipay/Chocolatey.svg)](https://www.gratipay.com/Chocolatey/)

## See Chocolatey In Action
Chocolatey FOSS install showing tab completion and `refreshenv` (a way to update environment variables without restarting your shell):

![install](https://raw.githubusercontent.com/wiki/chocolatey/choco/images/gifs/choco_install.gif "Wat? Tab completion and updating environment variables!")

[Chocolatey Pro](https://chocolatey.org/compare) showing private CDN download cache and virus scan protection:

![install w/pro](https://raw.githubusercontent.com/wiki/chocolatey/choco/images/gifs/chocopro_install_stopped.gif "Chocolatey Pro availability now! A great option for individuals looking for that community PLUS option.")

## Etiquette Regarding Communication
<<<<<<< HEAD
When requesting support, try to remember that we are all volunteers that have lives outside of open source and none of us are paid to ensure things work for you, so please be considerate of others' time when you are asking for things. Many of us have families that also need time as well and only have so much time to give on a daily basis. In the future, we hope that some of us are paid to do this full time and can provide better support when folks are running into issues, but until then a little consideration and patience can go a long way. After all, you are using a pretty good tool without cost. It may not be perfect (yet), and we know that.
=======
If you are an open source user requesting support, please remember that most folks in the Chocolatey community are volunteers that have lives outside of open source and are not paid to ensure things work for you, so please be considerate of others' time when you are asking for things. Many of us have families that also need time as well and only have so much time to give on a daily basis. A little consideration and patience can go a long way. After all, you are using a pretty good tool without cost. It may not be perfect (yet), and we know that.

If you are using a [commercial edition of Chocolatey](https://chocolatey.org/compare#compare), you have different terms! Please see [support](https://chocolatey.org/support).
>>>>>>> 6880ec84

## Information
 * [Chocolatey Website and Community Package Repository](https://chocolatey.org)
 * [Mailing List](http://groups.google.com/group/chocolatey) / [Release Announcements Only Mailing List](https://groups.google.com/group/chocolatey-announce) / [Build Status Mailing List](http://groups.google.com/group/chocolatey-build-status)
 * [Twitter](https://twitter.com/chocolateynuget) / [Facebook](https://www.facebook.com/ChocolateySoftware) / [Github](https://github.com/chocolatey)
 * [Blog](https://chocolatey.org/blog) / [Newsletter](https://chocolatey.us8.list-manage1.com/subscribe?u=86a6d80146a0da7f2223712e4&id=73b018498d)
 * [Documentation](https://chocolatey.org/docs) / [Support](https://chocolatey.org/support)

### Documentation
Please see the [docs](https://chocolatey.org/docs)

Give `choco.exe -?` a shot (or `choco.exe -h`). For specific commands, add the command and then the help switch e.g. `choco.exe install -h`.

### Requirements
* .NET Framework 4.0
* PowerShell 2.0+
* Windows Server 2003+ / Windows 7+

### License / Credits
Apache 2.0 - see [LICENSE](https://github.com/chocolatey/choco/blob/master/LICENSE) and [NOTICE](https://github.com/chocolatey/choco/blob/master/NOTICE) files.

## Submitting Issues
![submitting issues](https://cloud.githubusercontent.com/assets/63502/12534554/6ea7cc04-c224-11e5-82ad-3805d0b5c724.png)

 * If you are having issue with a package, please see [Request Package Fixes or Updates / Become a maintainer of an existing package](https://chocolatey.org/docs/package-triage-process).
 * If you are looking for packages to be added to the community feed (aka https://chocolatey.org/packages), please see [Package Requests](https://chocolatey.org/docs/package-triage-process#package-request-package-missing).

 1. Start with [Troubleshooting](https://github.com/chocolatey/choco/wiki/Troubleshooting) and the [FAQ](https://github.com/chocolatey/choco/wiki/ChocolateyFAQs) to see if your question or issue already has an answer.
 1. If not found or resolved, please follow one of the following avenues:
    * If you are a licensed customer, please see [support](https://chocolatey.org/support). You can also log an issue to [Licensed Issues](https://github.com/chocolatey/chocolatey-licensed-issues) and we will submit issues to all other places on your behalf. Another avenue is to use email support to have us submit tickets and other avenues on your behalf (allowing you to maintain privacy).
    * If it is an enhancement request or issue with the website (the community package repository aka [https://chocolatey.org](https://chocolatey.org)), please submit the issue to the [Chocolatey.org repo](https://github.com/chocolatey/chocolatey.org).
    * If you have found an issue with the GUI (Chocolatey GUI) or you want to submit an enhancement, please see [the ChocolateyGUI repository](https://github.com/chocolatey/ChocolateyGUI#submitting-issues).
    * If you have found an issue with the client (choco.exe), you are in the right place. Keep reading below.

Observe the following help for submitting an issue:

Prerequisites:

 * The issue has to do with choco itself and is not a package or website issue.
 * Please check to see if your issue already exists with a quick search of the issues. Start with one relevant term and then add if you get too many results.
 * You are not submitting an "Enhancement". Enhancements should observe [CONTRIBUTING](https://github.com/chocolatey/choco/blob/master/CONTRIBUTING.md) guidelines.
 * You are not submitting a question - questions are better served as [emails](https://groups.google.com/group/chocolatey) or [gitter chat questions](https://gitter.im/chocolatey/choco).
 * Please make sure you've read over and agree with the [etiquette regarding communication](#etiquette-regarding-communication).

Submitting a ticket:

 * We'll need debug and verbose output, so please run and capture the log with `-dv` or `--debug --verbose`. You can submit that with the issue or create a gist and link it.
 * **Please note** that the debug/verbose output for some commands may have sensitive data (passwords or apiKeys) related to Chocolatey, so please remove those if they are there prior to submitting the issue.
 * choco.exe logs to a file in `$env:ChocolateyInstall\log\`. You can grab the specific log output from there so you don't have to capture or redirect screen output. Please limit the amount included to just the command run (the log is appended to with every command).
 * Please save the log output in a [gist](https://gist.github.com) (save the file as `log.sh`) and link to the gist from the issue. Feel free to create it as secret so it doesn't fill up against your public gists. Anyone with a direct link can still get to secret gists. If you accidentally include secret information in your gist, please delete it and create a new one (gist history can be seen by anyone) and update the link in the ticket (issue history is not retained except by email - deleting the gist ensures that no one can get to it). Using gists this way also keeps accidental secrets from being shared in the ticket in the first place as well.
 * We'll need the entire log output from the run, so please don't limit it down to areas you feel are relevant. You may miss some important details we'll need to know. This will help expedite issue triage.
 * It's helpful to include the version of choco, the version of the OS, and the version of PowerShell (Posh) - the debug script should capture all of those pieces of information.
 * Include screenshots and/or animated gifs whenever possible, they help show us exactly what the problem is.

## Contributing
If you would like to contribute code or help squash a bug or two, that's awesome. Please familiarize yourself with [CONTRIBUTING](https://github.com/chocolatey/choco/blob/master/CONTRIBUTING.md).

## Committers
Committers, you should be very familiar with [COMMITTERS](https://github.com/chocolatey/choco/blob/master/COMMITTERS.md).

### Compiling / Building Source
There is a `build.bat`/`build.sh` file that creates a necessary generated file named `SolutionVersion.cs`. It must be run at least once before Visual Studio will build.

#### Windows
Prerequisites:

 * .NET Framework 4+
 * Visual Studio is helpful for working on source.
 * ReSharper is immensely helpful (and there is a `.sln.DotSettings` file to help with code conventions).

Build Process:

 * Run `build.bat`.

Running the build on Windows should produce an artifact that is tested and ready to be used.

#### Other Platforms
##### Prerequisites:

 * Install and configure Mono 3.12.0 (3.8.0 should also work).
  * [Debian based](http://www.mono-project.com/docs/getting-started/install/linux/#debian-ubuntu-and-derivatives)

```sh
# add the key

sudo apt-key adv --keyserver keyserver.ubuntu.com --recv-keys 3FA7E0328081BFF6A14DA29AA6A19B38D3D831EF
# add the package repository
echo "deb http://download.mono-project.com/repo/debian wheezy main" | sudo tee /etc/apt/sources.list.d/mono-xamarin.list
# Ubuntu 12.10/12.04 - add this deb as well
echo "deb http://download.mono-project.com/repo/debian wheezy-libtiff-compat main" | sudo tee -a /etc/apt/sources.list.d/mono-xamarin.list

# update package indexes
sudo apt-get update
# install
sudo apt-get install mono-devel -y
```

  * [RPM Based](http://www.mono-project.com/docs/getting-started/install/linux/#centos-fedora-and-derivatives)

```sh
### NOT FULLY TESTED AND WORKING ###
# add the EPEL
sudo yum install epel-release -y
# Add the key
sudo rpm --import "http://keyserver.ubuntu.com/pks/lookup?op=get&search=0x3FA7E0328081BFF6A14DA29AA6A19B38D3D831EF"

# Add the package repository
sudo yum-config-manager --add-repo http://download.mono-project.com/repo/centos/

# update your system
sudo yum update -y

# Install mono-devel
sudo yum install mono-devel -y


```

 * Xamarin Studio is helpful for working on source.
 * Consider adding the following to your `~/.profile` (or other relevant dot source file):

```sh
# mono
# http://www.michaelruck.de/2010/03/solving-pkg-config-and-mono-35-profile.html
# http://cloudgen.wordpress.com/2013/03/06/configure-nant-to-run-under-mono-3-06-beta-for-mac-osx/
export PKG_CONFIG_PATH=/opt/local/lib/pkgconfig:/Library/Frameworks/Mono.framework/Versions/Current/lib/pkgconfig:$PKG_CONFIG_PATH
```

 * Set your permissions correctly:

```sh
chmod +x build.sh
chmod +x zip.sh
```

##### Build Process:

 * Run `./build.sh`.

Running the build on Mono produces an artifact similar to Windows but may have more rough edges. You may get a failure or two in the build script that can be safely ignored.

## Credits
Chocolatey is brought to you by quite a few people and frameworks. See [CREDITS](https://github.com/chocolatey/choco/blob/master/docs/legal/CREDITS.md) (just LEGAL/Credits.md in the zip folder).
<|MERGE_RESOLUTION|>--- conflicted
+++ resolved
@@ -1,208 +1,204 @@
-# Chocolatey - like yum or apt-get, but for Windows
-You can just call me choco.
-
-![Chocolatey Logo](https://cdn.rawgit.com/chocolatey/choco/14a627932c78c8baaba6bef5f749ebfa1957d28d/docs/logo/chocolateyicon.gif "Chocolatey")
-
-[![](https://img.shields.io/chocolatey/dt/chocolatey.svg)](https://chocolatey.org/packages/chocolatey) [![](https://img.shields.io/chocolatey/v/chocolatey.svg)](https://chocolatey.org/packages/chocolatey) [![](https://img.shields.io/gratipay/Chocolatey.svg)](https://www.gratipay.com/Chocolatey/) [![Project Stats](https://www.openhub.net/p/chocolatey/widgets/project_thin_badge.gif)](https://www.openhub.net/p/chocolatey)
-
-<!-- TOC -->
-
-- [Build Status](#build-status)
-- [Chat Room](#chat-room)
-- [Support Chocolatey!](#support-chocolatey)
-- [See Chocolatey In Action](#see-chocolatey-in-action)
-- [Etiquette Regarding Communication](#etiquette-regarding-communication)
-- [Information](#information)
-  - [Documentation](#documentation)
-  - [Requirements](#requirements)
-  - [License / Credits](#license--credits)
-- [Submitting Issues](#submitting-issues)
-- [Contributing](#contributing)
-- [Committers](#committers)
-  - [Compiling / Building Source](#compiling--building-source)
-    - [Windows](#windows)
-    - [Other Platforms](#other-platforms)
-      - [Prerequisites:](#prerequisites)
-      - [Build Process:](#build-process)
-- [Credits](#credits)
-
-<!-- /TOC -->
-
-## Build Status
-TeamCity  | AppVeyor | Travis
-------------- | ------------- | -------------
-[![TeamCity Build Status](https://img.shields.io/teamcity/codebetter/bt429.svg)](http://teamcity.codebetter.com/viewType.html?buildTypeId=bt429) | [![AppVeyor Build Status](https://ci.appveyor.com/api/projects/status/jfxywa3xuwowt20w/branch/master?svg=true)](https://ci.appveyor.com/project/ferventcoder/choco/branch/master) | [![Travis Build Status](https://travis-ci.org/chocolatey/choco.svg?branch=master)](https://travis-ci.org/chocolatey/choco)
-
-## Chat Room
-Come join in the conversation about Chocolatey in our Gitter Chat Room.
-
-[![Gitter](https://badges.gitter.im/Join%20Chat.svg)](https://gitter.im/chocolatey/choco?utm_source=badge&utm_medium=badge&utm_campaign=pr-badge&utm_content=badge)
-
-Or, you can find us in IRC at #chocolatey on freenode. IRC is not as often checked by committers, so it is recommended you stick to Gitter if you need more timely assistance.
-
-Please make sure you've read over and agree with the [etiquette regarding communication](#etiquette-regarding-communication).
-
-## Support Chocolatey!
- * Purchase [Chocolatey Pro / Chocolatey for Business](https://chocolatey.org/pricing#compare)
- * Donate [![](https://img.shields.io/gratipay/Chocolatey.svg)](https://www.gratipay.com/Chocolatey/)
-
-## See Chocolatey In Action
-Chocolatey FOSS install showing tab completion and `refreshenv` (a way to update environment variables without restarting your shell):
-
-![install](https://raw.githubusercontent.com/wiki/chocolatey/choco/images/gifs/choco_install.gif "Wat? Tab completion and updating environment variables!")
-
-[Chocolatey Pro](https://chocolatey.org/compare) showing private CDN download cache and virus scan protection:
-
-![install w/pro](https://raw.githubusercontent.com/wiki/chocolatey/choco/images/gifs/chocopro_install_stopped.gif "Chocolatey Pro availability now! A great option for individuals looking for that community PLUS option.")
-
-## Etiquette Regarding Communication
-<<<<<<< HEAD
-When requesting support, try to remember that we are all volunteers that have lives outside of open source and none of us are paid to ensure things work for you, so please be considerate of others' time when you are asking for things. Many of us have families that also need time as well and only have so much time to give on a daily basis. In the future, we hope that some of us are paid to do this full time and can provide better support when folks are running into issues, but until then a little consideration and patience can go a long way. After all, you are using a pretty good tool without cost. It may not be perfect (yet), and we know that.
-=======
-If you are an open source user requesting support, please remember that most folks in the Chocolatey community are volunteers that have lives outside of open source and are not paid to ensure things work for you, so please be considerate of others' time when you are asking for things. Many of us have families that also need time as well and only have so much time to give on a daily basis. A little consideration and patience can go a long way. After all, you are using a pretty good tool without cost. It may not be perfect (yet), and we know that.
-
-If you are using a [commercial edition of Chocolatey](https://chocolatey.org/compare#compare), you have different terms! Please see [support](https://chocolatey.org/support).
->>>>>>> 6880ec84
-
-## Information
- * [Chocolatey Website and Community Package Repository](https://chocolatey.org)
- * [Mailing List](http://groups.google.com/group/chocolatey) / [Release Announcements Only Mailing List](https://groups.google.com/group/chocolatey-announce) / [Build Status Mailing List](http://groups.google.com/group/chocolatey-build-status)
- * [Twitter](https://twitter.com/chocolateynuget) / [Facebook](https://www.facebook.com/ChocolateySoftware) / [Github](https://github.com/chocolatey)
- * [Blog](https://chocolatey.org/blog) / [Newsletter](https://chocolatey.us8.list-manage1.com/subscribe?u=86a6d80146a0da7f2223712e4&id=73b018498d)
- * [Documentation](https://chocolatey.org/docs) / [Support](https://chocolatey.org/support)
-
-### Documentation
-Please see the [docs](https://chocolatey.org/docs)
-
-Give `choco.exe -?` a shot (or `choco.exe -h`). For specific commands, add the command and then the help switch e.g. `choco.exe install -h`.
-
-### Requirements
-* .NET Framework 4.0
-* PowerShell 2.0+
-* Windows Server 2003+ / Windows 7+
-
-### License / Credits
-Apache 2.0 - see [LICENSE](https://github.com/chocolatey/choco/blob/master/LICENSE) and [NOTICE](https://github.com/chocolatey/choco/blob/master/NOTICE) files.
-
-## Submitting Issues
-![submitting issues](https://cloud.githubusercontent.com/assets/63502/12534554/6ea7cc04-c224-11e5-82ad-3805d0b5c724.png)
-
- * If you are having issue with a package, please see [Request Package Fixes or Updates / Become a maintainer of an existing package](https://chocolatey.org/docs/package-triage-process).
- * If you are looking for packages to be added to the community feed (aka https://chocolatey.org/packages), please see [Package Requests](https://chocolatey.org/docs/package-triage-process#package-request-package-missing).
-
- 1. Start with [Troubleshooting](https://github.com/chocolatey/choco/wiki/Troubleshooting) and the [FAQ](https://github.com/chocolatey/choco/wiki/ChocolateyFAQs) to see if your question or issue already has an answer.
- 1. If not found or resolved, please follow one of the following avenues:
-    * If you are a licensed customer, please see [support](https://chocolatey.org/support). You can also log an issue to [Licensed Issues](https://github.com/chocolatey/chocolatey-licensed-issues) and we will submit issues to all other places on your behalf. Another avenue is to use email support to have us submit tickets and other avenues on your behalf (allowing you to maintain privacy).
-    * If it is an enhancement request or issue with the website (the community package repository aka [https://chocolatey.org](https://chocolatey.org)), please submit the issue to the [Chocolatey.org repo](https://github.com/chocolatey/chocolatey.org).
-    * If you have found an issue with the GUI (Chocolatey GUI) or you want to submit an enhancement, please see [the ChocolateyGUI repository](https://github.com/chocolatey/ChocolateyGUI#submitting-issues).
-    * If you have found an issue with the client (choco.exe), you are in the right place. Keep reading below.
-
-Observe the following help for submitting an issue:
-
-Prerequisites:
-
- * The issue has to do with choco itself and is not a package or website issue.
- * Please check to see if your issue already exists with a quick search of the issues. Start with one relevant term and then add if you get too many results.
- * You are not submitting an "Enhancement". Enhancements should observe [CONTRIBUTING](https://github.com/chocolatey/choco/blob/master/CONTRIBUTING.md) guidelines.
- * You are not submitting a question - questions are better served as [emails](https://groups.google.com/group/chocolatey) or [gitter chat questions](https://gitter.im/chocolatey/choco).
- * Please make sure you've read over and agree with the [etiquette regarding communication](#etiquette-regarding-communication).
-
-Submitting a ticket:
-
- * We'll need debug and verbose output, so please run and capture the log with `-dv` or `--debug --verbose`. You can submit that with the issue or create a gist and link it.
- * **Please note** that the debug/verbose output for some commands may have sensitive data (passwords or apiKeys) related to Chocolatey, so please remove those if they are there prior to submitting the issue.
- * choco.exe logs to a file in `$env:ChocolateyInstall\log\`. You can grab the specific log output from there so you don't have to capture or redirect screen output. Please limit the amount included to just the command run (the log is appended to with every command).
- * Please save the log output in a [gist](https://gist.github.com) (save the file as `log.sh`) and link to the gist from the issue. Feel free to create it as secret so it doesn't fill up against your public gists. Anyone with a direct link can still get to secret gists. If you accidentally include secret information in your gist, please delete it and create a new one (gist history can be seen by anyone) and update the link in the ticket (issue history is not retained except by email - deleting the gist ensures that no one can get to it). Using gists this way also keeps accidental secrets from being shared in the ticket in the first place as well.
- * We'll need the entire log output from the run, so please don't limit it down to areas you feel are relevant. You may miss some important details we'll need to know. This will help expedite issue triage.
- * It's helpful to include the version of choco, the version of the OS, and the version of PowerShell (Posh) - the debug script should capture all of those pieces of information.
- * Include screenshots and/or animated gifs whenever possible, they help show us exactly what the problem is.
-
-## Contributing
-If you would like to contribute code or help squash a bug or two, that's awesome. Please familiarize yourself with [CONTRIBUTING](https://github.com/chocolatey/choco/blob/master/CONTRIBUTING.md).
-
-## Committers
-Committers, you should be very familiar with [COMMITTERS](https://github.com/chocolatey/choco/blob/master/COMMITTERS.md).
-
-### Compiling / Building Source
-There is a `build.bat`/`build.sh` file that creates a necessary generated file named `SolutionVersion.cs`. It must be run at least once before Visual Studio will build.
-
-#### Windows
-Prerequisites:
-
- * .NET Framework 4+
- * Visual Studio is helpful for working on source.
- * ReSharper is immensely helpful (and there is a `.sln.DotSettings` file to help with code conventions).
-
-Build Process:
-
- * Run `build.bat`.
-
-Running the build on Windows should produce an artifact that is tested and ready to be used.
-
-#### Other Platforms
-##### Prerequisites:
-
- * Install and configure Mono 3.12.0 (3.8.0 should also work).
-  * [Debian based](http://www.mono-project.com/docs/getting-started/install/linux/#debian-ubuntu-and-derivatives)
-
-```sh
-# add the key
-
-sudo apt-key adv --keyserver keyserver.ubuntu.com --recv-keys 3FA7E0328081BFF6A14DA29AA6A19B38D3D831EF
-# add the package repository
-echo "deb http://download.mono-project.com/repo/debian wheezy main" | sudo tee /etc/apt/sources.list.d/mono-xamarin.list
-# Ubuntu 12.10/12.04 - add this deb as well
-echo "deb http://download.mono-project.com/repo/debian wheezy-libtiff-compat main" | sudo tee -a /etc/apt/sources.list.d/mono-xamarin.list
-
-# update package indexes
-sudo apt-get update
-# install
-sudo apt-get install mono-devel -y
-```
-
-  * [RPM Based](http://www.mono-project.com/docs/getting-started/install/linux/#centos-fedora-and-derivatives)
-
-```sh
-### NOT FULLY TESTED AND WORKING ###
-# add the EPEL
-sudo yum install epel-release -y
-# Add the key
-sudo rpm --import "http://keyserver.ubuntu.com/pks/lookup?op=get&search=0x3FA7E0328081BFF6A14DA29AA6A19B38D3D831EF"
-
-# Add the package repository
-sudo yum-config-manager --add-repo http://download.mono-project.com/repo/centos/
-
-# update your system
-sudo yum update -y
-
-# Install mono-devel
-sudo yum install mono-devel -y
-
-
-```
-
- * Xamarin Studio is helpful for working on source.
- * Consider adding the following to your `~/.profile` (or other relevant dot source file):
-
-```sh
-# mono
-# http://www.michaelruck.de/2010/03/solving-pkg-config-and-mono-35-profile.html
-# http://cloudgen.wordpress.com/2013/03/06/configure-nant-to-run-under-mono-3-06-beta-for-mac-osx/
-export PKG_CONFIG_PATH=/opt/local/lib/pkgconfig:/Library/Frameworks/Mono.framework/Versions/Current/lib/pkgconfig:$PKG_CONFIG_PATH
-```
-
- * Set your permissions correctly:
-
-```sh
-chmod +x build.sh
-chmod +x zip.sh
-```
-
-##### Build Process:
-
- * Run `./build.sh`.
-
-Running the build on Mono produces an artifact similar to Windows but may have more rough edges. You may get a failure or two in the build script that can be safely ignored.
-
-## Credits
-Chocolatey is brought to you by quite a few people and frameworks. See [CREDITS](https://github.com/chocolatey/choco/blob/master/docs/legal/CREDITS.md) (just LEGAL/Credits.md in the zip folder).
+# Chocolatey - like yum or apt-get, but for Windows
+You can just call me choco.
+
+![Chocolatey Logo](https://cdn.rawgit.com/chocolatey/choco/14a627932c78c8baaba6bef5f749ebfa1957d28d/docs/logo/chocolateyicon.gif "Chocolatey")
+
+[![](https://img.shields.io/chocolatey/dt/chocolatey.svg)](https://chocolatey.org/packages/chocolatey) [![](https://img.shields.io/chocolatey/v/chocolatey.svg)](https://chocolatey.org/packages/chocolatey) [![](https://img.shields.io/gratipay/Chocolatey.svg)](https://www.gratipay.com/Chocolatey/) [![Project Stats](https://www.openhub.net/p/chocolatey/widgets/project_thin_badge.gif)](https://www.openhub.net/p/chocolatey)
+
+<!-- TOC -->
+
+- [Build Status](#build-status)
+- [Chat Room](#chat-room)
+- [Support Chocolatey!](#support-chocolatey)
+- [See Chocolatey In Action](#see-chocolatey-in-action)
+- [Etiquette Regarding Communication](#etiquette-regarding-communication)
+- [Information](#information)
+  - [Documentation](#documentation)
+  - [Requirements](#requirements)
+  - [License / Credits](#license--credits)
+- [Submitting Issues](#submitting-issues)
+- [Contributing](#contributing)
+- [Committers](#committers)
+  - [Compiling / Building Source](#compiling--building-source)
+    - [Windows](#windows)
+    - [Other Platforms](#other-platforms)
+      - [Prerequisites:](#prerequisites)
+      - [Build Process:](#build-process)
+- [Credits](#credits)
+
+<!-- /TOC -->
+
+## Build Status
+TeamCity  | AppVeyor | Travis
+------------- | ------------- | -------------
+[![TeamCity Build Status](https://img.shields.io/teamcity/codebetter/bt429.svg)](http://teamcity.codebetter.com/viewType.html?buildTypeId=bt429) | [![AppVeyor Build Status](https://ci.appveyor.com/api/projects/status/jfxywa3xuwowt20w/branch/master?svg=true)](https://ci.appveyor.com/project/ferventcoder/choco/branch/master) | [![Travis Build Status](https://travis-ci.org/chocolatey/choco.svg?branch=master)](https://travis-ci.org/chocolatey/choco)
+
+## Chat Room
+Come join in the conversation about Chocolatey in our Gitter Chat Room.
+
+[![Gitter](https://badges.gitter.im/Join%20Chat.svg)](https://gitter.im/chocolatey/choco?utm_source=badge&utm_medium=badge&utm_campaign=pr-badge&utm_content=badge)
+
+Or, you can find us in IRC at #chocolatey on freenode. IRC is not as often checked by committers, so it is recommended you stick to Gitter if you need more timely assistance.
+
+Please make sure you've read over and agree with the [etiquette regarding communication](#etiquette-regarding-communication).
+
+## Support Chocolatey!
+ * Purchase [Chocolatey Pro / Chocolatey for Business](https://chocolatey.org/pricing#compare)
+ * Donate [![](https://img.shields.io/gratipay/Chocolatey.svg)](https://www.gratipay.com/Chocolatey/)
+
+## See Chocolatey In Action
+Chocolatey FOSS install showing tab completion and `refreshenv` (a way to update environment variables without restarting your shell):
+
+![install](https://raw.githubusercontent.com/wiki/chocolatey/choco/images/gifs/choco_install.gif "Wat? Tab completion and updating environment variables!")
+
+[Chocolatey Pro](https://chocolatey.org/compare) showing private CDN download cache and virus scan protection:
+
+![install w/pro](https://raw.githubusercontent.com/wiki/chocolatey/choco/images/gifs/chocopro_install_stopped.gif "Chocolatey Pro availability now! A great option for individuals looking for that community PLUS option.")
+
+## Etiquette Regarding Communication
+If you are an open source user requesting support, please remember that most folks in the Chocolatey community are volunteers that have lives outside of open source and are not paid to ensure things work for you, so please be considerate of others' time when you are asking for things. Many of us have families that also need time as well and only have so much time to give on a daily basis. A little consideration and patience can go a long way. After all, you are using a pretty good tool without cost. It may not be perfect (yet), and we know that.
+
+If you are using a [commercial edition of Chocolatey](https://chocolatey.org/compare#compare), you have different terms! Please see [support](https://chocolatey.org/support).
+
+## Information
+ * [Chocolatey Website and Community Package Repository](https://chocolatey.org)
+ * [Mailing List](http://groups.google.com/group/chocolatey) / [Release Announcements Only Mailing List](https://groups.google.com/group/chocolatey-announce) / [Build Status Mailing List](http://groups.google.com/group/chocolatey-build-status)
+ * [Twitter](https://twitter.com/chocolateynuget) / [Facebook](https://www.facebook.com/ChocolateySoftware) / [Github](https://github.com/chocolatey)
+ * [Blog](https://chocolatey.org/blog) / [Newsletter](https://chocolatey.us8.list-manage1.com/subscribe?u=86a6d80146a0da7f2223712e4&id=73b018498d)
+ * [Documentation](https://chocolatey.org/docs) / [Support](https://chocolatey.org/support)
+
+### Documentation
+Please see the [docs](https://chocolatey.org/docs)
+
+Give `choco.exe -?` a shot (or `choco.exe -h`). For specific commands, add the command and then the help switch e.g. `choco.exe install -h`.
+
+### Requirements
+* .NET Framework 4.0
+* PowerShell 2.0+
+* Windows Server 2003+ / Windows 7+
+
+### License / Credits
+Apache 2.0 - see [LICENSE](https://github.com/chocolatey/choco/blob/master/LICENSE) and [NOTICE](https://github.com/chocolatey/choco/blob/master/NOTICE) files.
+
+## Submitting Issues
+![submitting issues](https://cloud.githubusercontent.com/assets/63502/12534554/6ea7cc04-c224-11e5-82ad-3805d0b5c724.png)
+
+ * If you are having issue with a package, please see [Request Package Fixes or Updates / Become a maintainer of an existing package](https://chocolatey.org/docs/package-triage-process).
+ * If you are looking for packages to be added to the community feed (aka https://chocolatey.org/packages), please see [Package Requests](https://chocolatey.org/docs/package-triage-process#package-request-package-missing).
+
+ 1. Start with [Troubleshooting](https://github.com/chocolatey/choco/wiki/Troubleshooting) and the [FAQ](https://github.com/chocolatey/choco/wiki/ChocolateyFAQs) to see if your question or issue already has an answer.
+ 1. If not found or resolved, please follow one of the following avenues:
+    * If you are a licensed customer, please see [support](https://chocolatey.org/support). You can also log an issue to [Licensed Issues](https://github.com/chocolatey/chocolatey-licensed-issues) and we will submit issues to all other places on your behalf. Another avenue is to use email support to have us submit tickets and other avenues on your behalf (allowing you to maintain privacy).
+    * If it is an enhancement request or issue with the website (the community package repository aka [https://chocolatey.org](https://chocolatey.org)), please submit the issue to the [Chocolatey.org repo](https://github.com/chocolatey/chocolatey.org).
+    * If you have found an issue with the GUI (Chocolatey GUI) or you want to submit an enhancement, please see [the ChocolateyGUI repository](https://github.com/chocolatey/ChocolateyGUI#submitting-issues).
+    * If you have found an issue with the client (choco.exe), you are in the right place. Keep reading below.
+
+Observe the following help for submitting an issue:
+
+Prerequisites:
+
+ * The issue has to do with choco itself and is not a package or website issue.
+ * Please check to see if your issue already exists with a quick search of the issues. Start with one relevant term and then add if you get too many results.
+ * You are not submitting an "Enhancement". Enhancements should observe [CONTRIBUTING](https://github.com/chocolatey/choco/blob/master/CONTRIBUTING.md) guidelines.
+ * You are not submitting a question - questions are better served as [emails](https://groups.google.com/group/chocolatey) or [gitter chat questions](https://gitter.im/chocolatey/choco).
+ * Please make sure you've read over and agree with the [etiquette regarding communication](#etiquette-regarding-communication).
+
+Submitting a ticket:
+
+ * We'll need debug and verbose output, so please run and capture the log with `-dv` or `--debug --verbose`. You can submit that with the issue or create a gist and link it.
+ * **Please note** that the debug/verbose output for some commands may have sensitive data (passwords or apiKeys) related to Chocolatey, so please remove those if they are there prior to submitting the issue.
+ * choco.exe logs to a file in `$env:ChocolateyInstall\log\`. You can grab the specific log output from there so you don't have to capture or redirect screen output. Please limit the amount included to just the command run (the log is appended to with every command).
+ * Please save the log output in a [gist](https://gist.github.com) (save the file as `log.sh`) and link to the gist from the issue. Feel free to create it as secret so it doesn't fill up against your public gists. Anyone with a direct link can still get to secret gists. If you accidentally include secret information in your gist, please delete it and create a new one (gist history can be seen by anyone) and update the link in the ticket (issue history is not retained except by email - deleting the gist ensures that no one can get to it). Using gists this way also keeps accidental secrets from being shared in the ticket in the first place as well.
+ * We'll need the entire log output from the run, so please don't limit it down to areas you feel are relevant. You may miss some important details we'll need to know. This will help expedite issue triage.
+ * It's helpful to include the version of choco, the version of the OS, and the version of PowerShell (Posh) - the debug script should capture all of those pieces of information.
+ * Include screenshots and/or animated gifs whenever possible, they help show us exactly what the problem is.
+
+## Contributing
+If you would like to contribute code or help squash a bug or two, that's awesome. Please familiarize yourself with [CONTRIBUTING](https://github.com/chocolatey/choco/blob/master/CONTRIBUTING.md).
+
+## Committers
+Committers, you should be very familiar with [COMMITTERS](https://github.com/chocolatey/choco/blob/master/COMMITTERS.md).
+
+### Compiling / Building Source
+There is a `build.bat`/`build.sh` file that creates a necessary generated file named `SolutionVersion.cs`. It must be run at least once before Visual Studio will build.
+
+#### Windows
+Prerequisites:
+
+ * .NET Framework 4+
+ * Visual Studio is helpful for working on source.
+ * ReSharper is immensely helpful (and there is a `.sln.DotSettings` file to help with code conventions).
+
+Build Process:
+
+ * Run `build.bat`.
+
+Running the build on Windows should produce an artifact that is tested and ready to be used.
+
+#### Other Platforms
+##### Prerequisites:
+
+ * Install and configure Mono 3.12.0 (3.8.0 should also work).
+  * [Debian based](http://www.mono-project.com/docs/getting-started/install/linux/#debian-ubuntu-and-derivatives)
+
+```sh
+# add the key
+
+sudo apt-key adv --keyserver keyserver.ubuntu.com --recv-keys 3FA7E0328081BFF6A14DA29AA6A19B38D3D831EF
+# add the package repository
+echo "deb http://download.mono-project.com/repo/debian wheezy main" | sudo tee /etc/apt/sources.list.d/mono-xamarin.list
+# Ubuntu 12.10/12.04 - add this deb as well
+echo "deb http://download.mono-project.com/repo/debian wheezy-libtiff-compat main" | sudo tee -a /etc/apt/sources.list.d/mono-xamarin.list
+
+# update package indexes
+sudo apt-get update
+# install
+sudo apt-get install mono-devel -y
+```
+
+  * [RPM Based](http://www.mono-project.com/docs/getting-started/install/linux/#centos-fedora-and-derivatives)
+
+```sh
+### NOT FULLY TESTED AND WORKING ###
+# add the EPEL
+sudo yum install epel-release -y
+# Add the key
+sudo rpm --import "http://keyserver.ubuntu.com/pks/lookup?op=get&search=0x3FA7E0328081BFF6A14DA29AA6A19B38D3D831EF"
+
+# Add the package repository
+sudo yum-config-manager --add-repo http://download.mono-project.com/repo/centos/
+
+# update your system
+sudo yum update -y
+
+# Install mono-devel
+sudo yum install mono-devel -y
+
+
+```
+
+ * Xamarin Studio is helpful for working on source.
+ * Consider adding the following to your `~/.profile` (or other relevant dot source file):
+
+```sh
+# mono
+# http://www.michaelruck.de/2010/03/solving-pkg-config-and-mono-35-profile.html
+# http://cloudgen.wordpress.com/2013/03/06/configure-nant-to-run-under-mono-3-06-beta-for-mac-osx/
+export PKG_CONFIG_PATH=/opt/local/lib/pkgconfig:/Library/Frameworks/Mono.framework/Versions/Current/lib/pkgconfig:$PKG_CONFIG_PATH
+```
+
+ * Set your permissions correctly:
+
+```sh
+chmod +x build.sh
+chmod +x zip.sh
+```
+
+##### Build Process:
+
+ * Run `./build.sh`.
+
+Running the build on Mono produces an artifact similar to Windows but may have more rough edges. You may get a failure or two in the build script that can be safely ignored.
+
+## Credits
+Chocolatey is brought to you by quite a few people and frameworks. See [CREDITS](https://github.com/chocolatey/choco/blob/master/docs/legal/CREDITS.md) (just LEGAL/Credits.md in the zip folder).